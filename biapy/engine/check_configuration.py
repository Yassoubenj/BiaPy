--- conflicted
+++ resolved
@@ -627,21 +627,9 @@
         if cfg.MODEL.UPSAMPLE_LAYER.lower() not in ["upsampling", "convtranspose"]:
             raise ValueError("cfg.MODEL.UPSAMPLE_LAYER' needs to be one between ['upsampling', 'convtranspose']. Provided {}"
                             .format(cfg.MODEL.UPSAMPLE_LAYER))
-<<<<<<< HEAD
-        if cfg.PROBLEM.TYPE == "SEMANTIC_SEG" and model_arch not in ['unet', 'resunet', 'resunet++', 'attention_unet', \
-            'multiresunet', 'seunet', 'resunet_se', 'unetr']:
-            raise ValueError("Not implemented pipeline option: semantic segmentation models are ['unet', 'resunet', 'resunet++', "
-                            "'attention_unet', 'multiresunet', 'seunet', 'resunet_se', 'unetr']")
-        if cfg.PROBLEM.TYPE == "INSTANCE_SEG" and model_arch not in ['unet', 'resunet', 'resunet++', 'seunet', 'resunet_se', 'attention_unet', 'unetr', 'multiresunet']:
-            raise ValueError("Not implemented pipeline option: instance segmentation models are ['unet', 'resunet', 'resunet++', 'seunet', 'resunet_se', 'attention_unet', 'unetr', 'multiresunet']")    
-        if cfg.PROBLEM.TYPE in ['DETECTION', 'DENOISING'] and \
-            model_arch not in ['unet', 'resunet', 'resunet++', 'seunet', 'resunet_se', 'attention_unet']:
-            raise ValueError("Architectures available for {} are: ['unet', 'resunet', 'resunet++', 'seunet', 'resunet_se', 'attention_unet']"
-=======
         if cfg.PROBLEM.TYPE in ["SEMANTIC_SEG", "INSTANCE_SEG", "DETECTION", "DENOISING"] and \
-            model_arch not in ['unet', 'resunet', 'resunet++', 'seunet', 'attention_unet', 'unetr', 'multiresunet']:
-            raise ValueError("Architectures available for {} are: ['unet', 'resunet', 'resunet++', 'seunet', 'attention_unet', 'unetr', 'multiresunet']"
->>>>>>> 4c409840
+            model_arch not in ['unet', 'resunet', 'resunet++', 'seunet', 'attention_unet', 'resunet_se', 'unetr', 'multiresunet']:
+            raise ValueError("Architectures available for {} are: ['unet', 'resunet', 'resunet++', 'seunet', 'attention_unet', 'resunet_se', 'unetr', 'multiresunet']"
                             .format(cfg.PROBLEM.TYPE))
         if cfg.PROBLEM.TYPE == 'SUPER_RESOLUTION':
             if cfg.PROBLEM.NDIM == '2D' and model_arch not in ['edsr', 'rcan', 'dfcan', 'wdsr', 'unet', 'resunet', 'resunet++', 'seunet', 'resunet_se', 'attention_unet', 'multiresunet']:
