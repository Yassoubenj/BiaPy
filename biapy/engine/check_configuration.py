import os
import numpy as np
import collections
import requests
from pathlib import Path
from biapy.utils.misc import get_checkpoint_path
from biapy.utils.util import check_value

def check_configuration(cfg, jobname, check_data_paths=True):
    """
    Check if the configuration is good. 
    """

    if cfg.SYSTEM.NUM_WORKERS < 0:
        raise ValueError("'SYSTEM.NUM_WORKERS' can not be less than 0")

    dim_count = 2 if cfg.PROBLEM.NDIM == '2D' else 3

    # Adjust overlap and padding in the default setting if it was not set
    opts = []
    if cfg.PROBLEM.NDIM == '3D':
        if cfg.DATA.TRAIN.OVERLAP == (0,0):
            opts.extend(['DATA.TRAIN.OVERLAP', (0,0,0)])
        if cfg.DATA.TRAIN.PADDING == (0,0):
            opts.extend(['DATA.TRAIN.PADDING', (0,0,0)])
        if cfg.DATA.VAL.OVERLAP == (0,0):
            opts.extend(['DATA.VAL.OVERLAP', (0,0,0)])
        if cfg.DATA.VAL.PADDING == (0,0):
            opts.extend(['DATA.VAL.PADDING', (0,0,0)])
        if cfg.DATA.TEST.OVERLAP == (0,0):
            opts.extend(['DATA.TEST.OVERLAP', (0,0,0)])
        if cfg.DATA.TEST.PADDING == (0,0):
            opts.extend(['DATA.TEST.PADDING', (0,0,0)])

    # Adjust channel weights 
    if cfg.PROBLEM.TYPE == 'INSTANCE_SEG':
        channels_provided = len(cfg.PROBLEM.INSTANCE_SEG.DATA_CHANNELS.replace('Dv2','D'))
        if cfg.MODEL.N_CLASSES > 2: 
            channels_provided += 1
        if len(cfg.PROBLEM.INSTANCE_SEG.DATA_CHANNEL_WEIGHTS) != channels_provided:
            if cfg.PROBLEM.INSTANCE_SEG.DATA_CHANNEL_WEIGHTS == (1, 1):
                opts.extend(['PROBLEM.INSTANCE_SEG.DATA_CHANNEL_WEIGHTS', (1,)*channels_provided])    

    if cfg.DATA.TRAIN.MINIMUM_FOREGROUND_PER != -1:
        if not check_value(cfg.DATA.TRAIN.MINIMUM_FOREGROUND_PER):
            raise ValueError("DATA.TRAIN.MINIMUM_FOREGROUND_PER not in [0, 1] range")
        if cfg.PROBLEM.TYPE not in ['SEMANTIC_SEG', 'INSTANCE_SEG', 'DETECTION']:
            raise ValueError("'DATA.TRAIN.MINIMUM_FOREGROUND_PER' can only be set in 'SEMANTIC_SEG', 'INSTANCE_SEG' and 'DETECTION' workflows")

    if len(cfg.DATA.TRAIN.RESOLUTION) == 1 and cfg.DATA.TRAIN.RESOLUTION[0] == -1:
        opts.extend(['DATA.TRAIN.RESOLUTION', (1,)*dim_count])
    if len(cfg.DATA.VAL.RESOLUTION) == 1 and cfg.DATA.VAL.RESOLUTION[0] == -1:
        opts.extend(['DATA.VAL.RESOLUTION', (1,)*dim_count])
    if len(cfg.DATA.TEST.RESOLUTION) == 1 and cfg.DATA.TEST.RESOLUTION[0] == -1:
        opts.extend(['DATA.TEST.RESOLUTION', (1,)*dim_count])

    if cfg.TEST.POST_PROCESSING.REPARE_LARGE_BLOBS_SIZE != -1:
        if cfg.PROBLEM.TYPE != 'INSTANCE_SEG':
            raise ValueError("'TEST.POST_PROCESSING.REPARE_LARGE_BLOBS_SIZE' can only be set when 'PROBLEM.TYPE' is 'INSTANCE_SEG'")
        if cfg.PROBLEM.INSTANCE_SEG.DATA_CHANNELS != 'BP':
            raise ValueError("'TEST.POST_PROCESSING.REPARE_LARGE_BLOBS_SIZE' only makes sense when 'PROBLEM.INSTANCE_SEG.DATA_CHANNELS == 'BP'")
    if cfg.TEST.POST_PROCESSING.DET_WATERSHED and cfg.PROBLEM.TYPE != 'DETECTION':
        raise ValueError("'TEST.POST_PROCESSING.DET_WATERSHED' can only be set when 'PROBLEM.TYPE' is 'DETECTION'")
    if cfg.TEST.POST_PROCESSING.DET_WATERSHED:
        for x in cfg.TEST.POST_PROCESSING.DET_WATERSHED_FIRST_DILATION:
            if not isinstance(x, list):
                raise ValueError("'TEST.POST_PROCESSING.DET_WATERSHED_FIRST_DILATION' needs to be a list of list") 
            if any(y == -1 for y in x):
                raise ValueError("Please set 'TEST.POST_PROCESSING.DET_WATERSHED_FIRST_DILATION' when using 'TEST.POST_PROCESSING.DET_WATERSHED_FIRST_DILATION'")
            if len(x) != dim_count:
                raise ValueError("'TEST.POST_PROCESSING.DET_WATERSHED_FIRST_DILATION' needs to be of dimension {} for {} problem".format(dim_count, cfg.PROBLEM.NDIM))
        if cfg.TEST.POST_PROCESSING.DET_WATERSHED_DONUTS_CLASSES != [-1]:
            if len(cfg.TEST.POST_PROCESSING.DET_WATERSHED_DONUTS_CLASSES) > cfg.MODEL.N_CLASSES:
                raise ValueError("'TEST.POST_PROCESSING.DET_WATERSHED_DONUTS_CLASSES' length can't be greater than 'MODEL.N_CLASSES'")
            if np.max(cfg.TEST.POST_PROCESSING.DET_WATERSHED_DONUTS_CLASSES) > cfg.MODEL.N_CLASSES:
                raise ValueError("'TEST.POST_PROCESSING.DET_WATERSHED_DONUTS_CLASSES' can not have a class number greater than 'MODEL.N_CLASSES'")
            min_class = np.min(cfg.TEST.POST_PROCESSING.DET_WATERSHED_DONUTS_CLASSES)
            if not all(cfg.TEST.POST_PROCESSING.DET_WATERSHED_DONUTS_CLASSES == np.array(range(min_class,len(cfg.TEST.POST_PROCESSING.DET_WATERSHED_DONUTS_CLASSES)+1))):
                raise ValueError("'TEST.POST_PROCESSING.DET_WATERSHED_DONUTS_CLASSES' must be consecutive, e.g [1,2,3,4..]") 
            if len(cfg.TEST.POST_PROCESSING.DET_WATERSHED_DONUTS_PATCH) != dim_count:
                raise ValueError("'TEST.POST_PROCESSING.DET_WATERSHED_DONUTS_PATCH' needs to be of dimension {} for {} problem".format(dim_count, cfg.PROBLEM.NDIM))

    if not (len(cfg.TEST.POST_PROCESSING.MEASURE_PROPERTIES.REMOVE_BY_PROPERTIES.PROPS) == \
        len(cfg.TEST.POST_PROCESSING.MEASURE_PROPERTIES.REMOVE_BY_PROPERTIES.VALUES) == \
        len(cfg.TEST.POST_PROCESSING.MEASURE_PROPERTIES.REMOVE_BY_PROPERTIES.SIGN)):
        raise ValueError("'TEST.POST_PROCESSING.MEASURE_PROPERTIES.REMOVE_BY_PROPERTIES.PROPS', 'TEST.POST_PROCESSING.MEASURE_PROPERTIES.REMOVE_BY_PROPERTIES.VALUES' and "
            "'TEST.POST_PROCESSING.MEASURE_PROPERTIES.REMOVE_BY_PROPERTIES.SIGN' need to have same length")
            
    if cfg.TEST.POST_PROCESSING.MEASURE_PROPERTIES.ENABLE and \
        cfg.TEST.POST_PROCESSING.MEASURE_PROPERTIES.REMOVE_BY_PROPERTIES.ENABLE:
        if cfg.PROBLEM.TYPE not in ['INSTANCE_SEG', 'DETECTION']:
            raise ValueError("'TEST.POST_PROCESSING.MEASURE_PROPERTIES.REMOVE_BY_PROPERTIES.PROPS' can only be used in INSTANCE_SEG and DETECTION workflows")

        if len(cfg.TEST.POST_PROCESSING.MEASURE_PROPERTIES.REMOVE_BY_PROPERTIES.PROPS) == 0:
            raise ValueError("'TEST.POST_PROCESSING.MEASURE_PROPERTIES.REMOVE_BY_PROPERTIES.PROPS' can not be an empty list when "
                "'TEST.POST_PROCESSING.MEASURE_PROPERTIES.REMOVE_BY_PROPERTIES.ENABLE' is enabled")

        for i in range(len(cfg.TEST.POST_PROCESSING.MEASURE_PROPERTIES.REMOVE_BY_PROPERTIES.PROPS)):
            if not isinstance(cfg.TEST.POST_PROCESSING.MEASURE_PROPERTIES.REMOVE_BY_PROPERTIES.PROPS[i], list):
                raise ValueError("'TEST.POST_PROCESSING.MEASURE_PROPERTIES.REMOVE_BY_PROPERTIES.PROPS' need to be a list of list. E.g. [ ['circularity'], ['area', 'diameter'] ]")
            if not isinstance(cfg.TEST.POST_PROCESSING.MEASURE_PROPERTIES.REMOVE_BY_PROPERTIES.VALUES[i], list):
                raise ValueError("'TEST.POST_PROCESSING.MEASURE_PROPERTIES.REMOVE_BY_PROPERTIES.VALUES' need to be a list of list. E.g. [ [10], [15, 3] ]")
            if not isinstance(cfg.TEST.POST_PROCESSING.MEASURE_PROPERTIES.REMOVE_BY_PROPERTIES.SIGN[i], list):
                raise ValueError("'TEST.POST_PROCESSING.MEASURE_PROPERTIES.REMOVE_BY_PROPERTIES.SIGN' need to be a list of list. E.g. [ ['gt'], ['le', 'gt'] ]")

            if not (len(cfg.TEST.POST_PROCESSING.MEASURE_PROPERTIES.REMOVE_BY_PROPERTIES.PROPS[i]) == \
                len(cfg.TEST.POST_PROCESSING.MEASURE_PROPERTIES.REMOVE_BY_PROPERTIES.VALUES[i]) == \
                len(cfg.TEST.POST_PROCESSING.MEASURE_PROPERTIES.REMOVE_BY_PROPERTIES.SIGN[i])):
                raise ValueError("'TEST.POST_PROCESSING.MEASURE_PROPERTIES.REMOVE_BY_PROPERTIES.PROPS', 'TEST.POST_PROCESSING.MEASURE_PROPERTIES.REMOVE_BY_PROPERTIES.VALUES' and "
                    "'TEST.POST_PROCESSING.MEASURE_PROPERTIES.REMOVE_BY_PROPERTIES.SIGN' need to have same length")

            # Check for unique values 
            if len([item for item, count in collections.Counter(cfg.TEST.POST_PROCESSING.MEASURE_PROPERTIES.REMOVE_BY_PROPERTIES.PROPS[i]).items() if count > 1]) > 0:
                raise ValueError("Non repeated values are allowed in 'TEST.POST_PROCESSING.MEASURE_PROPERTIES.REMOVE_BY_PROPERTIES'")
            for j in range(len(cfg.TEST.POST_PROCESSING.MEASURE_PROPERTIES.REMOVE_BY_PROPERTIES.PROPS[i])):
                if cfg.TEST.POST_PROCESSING.MEASURE_PROPERTIES.REMOVE_BY_PROPERTIES.PROPS[i][j] not in ['circularity', 'npixels', 'area', 'diameter', 'elongation', 'sphericity', 'perimeter']:
                    raise ValueError("'TEST.POST_PROCESSING.MEASURE_PROPERTIES.REMOVE_BY_PROPERTIES.PROPS' can only be one among these: ['circularity', 'npixels', 'area', 'diameter', 'elongation', 'sphericity', 'perimeter']")
                if cfg.TEST.POST_PROCESSING.MEASURE_PROPERTIES.REMOVE_BY_PROPERTIES.PROPS[i][j] in ["circularity", "elongation"] and cfg.PROBLEM.NDIM != '2D':
                    raise ValueError("'circularity' or 'elongation' properties can only be measured in 2D images. Delete them from 'TEST.POST_PROCESSING.MEASURE_PROPERTIES.REMOVE_BY_PROPERTIES.PROPS'. "
                        "'circularity'-kind property in 3D is 'sphericity'")
                if cfg.TEST.POST_PROCESSING.MEASURE_PROPERTIES.REMOVE_BY_PROPERTIES.PROPS[i][j] == "sphericity" and cfg.PROBLEM.NDIM != '3D':
                    raise ValueError("'sphericity' property can only be measured in 3D images. Delete it from 'TEST.POST_PROCESSING.MEASURE_PROPERTIES.REMOVE_BY_PROPERTIES.PROPS'. "
                        "'sphericity'-kind property in 2D is 'circularity'")
                if cfg.TEST.POST_PROCESSING.MEASURE_PROPERTIES.REMOVE_BY_PROPERTIES.SIGN[i][j] not in ['gt', 'ge', 'lt', 'le']:
                    raise ValueError("'TEST.POST_PROCESSING.MEASURE_PROPERTIES.REMOVE_BY_PROPERTIES.SIGN' can only be one among these: ['gt', 'ge', 'lt', 'le']")
                if cfg.TEST.POST_PROCESSING.MEASURE_PROPERTIES.REMOVE_BY_PROPERTIES.PROPS[i][j] == "circularity" and not check_value(cfg.TEST.POST_PROCESSING.MEASURE_PROPERTIES.REMOVE_BY_PROPERTIES.VALUES[i][j]):
                    raise ValueError("Circularity can only have values in [0, 1] range (check  'TEST.POST_PROCESSING.MEASURE_PROPERTIES.REMOVE_BY_PROPERTIES.VALUES' values)")
                    
    if cfg.PROBLEM.TYPE != 'INSTANCE_SEG':  
        if cfg.TEST.POST_PROCESSING.VORONOI_ON_MASK:
            raise ValueError("'TEST.POST_PROCESSING.VORONOI_ON_MASK' can only be enabled in a 'INSTANCE_SEG' problem")
        if cfg.TEST.POST_PROCESSING.CLEAR_BORDER:
            raise ValueError("'TEST.POST_PROCESSING.CLEAR_BORDER' can only be enabled in a 'INSTANCE_SEG' problem")

    if cfg.TEST.POST_PROCESSING.DET_WATERSHED and cfg.PROBLEM.TYPE != 'DETECTION':
        raise ValueError("'TEST.POST_PROCESSING.DET_WATERSHED' can only be set when 'PROBLEM.TYPE' is 'DETECTION'")

    if cfg.PROBLEM.NDIM == "2D":
        if (cfg.TEST.POST_PROCESSING.YZ_FILTERING or cfg.TEST.POST_PROCESSING.Z_FILTERING) \
            and not cfg.TEST.ANALIZE_2D_IMGS_AS_3D_STACK:
            raise ValueError("'TEST.POST_PROCESSING.YZ_FILTERING' and 'TEST.POST_PROCESSING.Z_FILTERING' is done only if"
                " 'TEST.ANALIZE_2D_IMGS_AS_3D_STACK' is enabled. Enable this last or disable those post-processing methods "
                "because it can not be applied to 2D images")
    if (cfg.TEST.POST_PROCESSING.YZ_FILTERING or cfg.TEST.POST_PROCESSING.Z_FILTERING) \
        and cfg.PROBLEM.TYPE not in ['SEMANTIC_SEG', 'INSTANCE_SEG', 'DETECTION']:
        raise ValueError("'TEST.POST_PROCESSING.YZ_FILTERING' or 'TEST.POST_PROCESSING.Z_FILTERING' can only be enabled "
            "when 'PROBLEM.TYPE' is among ['SEMANTIC_SEG', 'INSTANCE_SEG', 'DETECTION']")

    # First update is done here as some checks from this point need to have those updates 
    if len(opts) > 0:
        cfg.merge_from_list(opts)
        opts = []

    #### General checks ####
    assert cfg.PROBLEM.NDIM in ['2D', '3D'], "Problem needs to be '2D' or '3D'"
    assert cfg.PROBLEM.TYPE in ['SEMANTIC_SEG', 'INSTANCE_SEG', 'CLASSIFICATION', 'DETECTION', 'DENOISING', 'SUPER_RESOLUTION', 'SELF_SUPERVISED', 'IMAGE_TO_IMAGE'],\
        "PROBLEM.TYPE not in ['SEMANTIC_SEG', 'INSTANCE_SEG', 'CLASSIFICATION', 'DETECTION', 'DENOISING', 'SUPER_RESOLUTION', 'SELF_SUPERVISED', 'IMAGE_TO_IMAGE']"

    if cfg.PROBLEM.NDIM == '3D' and cfg.TEST.FULL_IMG:
        print("WARNING: TEST.FULL_IMG == True while using PROBLEM.NDIM == '3D'. As 3D images are usually 'huge'"
            ", full image statistics will be disabled to avoid GPU memory overflow")

    if cfg.LOSS.TYPE != "CE" and cfg.PROBLEM.TYPE not in ['SEMANTIC_SEG', 'DETECTION']:
        raise ValueError("Not implemented pipeline option: LOSS.TYPE != 'CE' only available in 'SEMANTIC_SEG' and 'DETECTION'")
    
    if cfg.TEST.ENABLE and cfg.TEST.ANALIZE_2D_IMGS_AS_3D_STACK and cfg.PROBLEM.NDIM == "3D":
        raise ValueError("'TEST.ANALIZE_2D_IMGS_AS_3D_STACK' makes no sense when the problem is 3D. Disable it.")

    if cfg.MODEL.SOURCE not in ["biapy", "bmz", "torchvision"]:
        raise ValueError("'MODEL.SOURCE' needs to be one between ['biapy', 'bmz', 'torchvision']")

    if cfg.MODEL.SOURCE == "bmz":
        if cfg.TRAIN.ENABLE:
            raise ValueError("Currently not supported to train a BMZ model")
        if cfg.MODEL.BMZ.SOURCE_MODEL_DOI == "":
            raise ValueError("'MODEL.BMZ.SOURCE_MODEL_DOI' needs to be configured when 'MODEL.SOURCE' is 'bmz'")

        # Check if the model exists
        url = 'http://www.doi.org/'+cfg.MODEL.BMZ.SOURCE_MODEL_DOI
        r = requests.get(url, stream=True, verify=True)
        if r.status_code >= 200 and r.status_code < 400:
            print(f'BMZ model DOI: {cfg.MODEL.BMZ.SOURCE_MODEL_DOI} found')
        else:
            raise ValueError(f'BMZ model DOI: {cfg.MODEL.BMZ.SOURCE_MODEL_DOI} not found. Aborting!')

    elif cfg.MODEL.SOURCE == "torchvision":
        if cfg.MODEL.TORCHVISION_MODEL_NAME == "":
            raise ValueError("'MODEL.TORCHVISION_MODEL_NAME' needs to be configured when 'MODEL.SOURCE' is 'torchvision'")
        if cfg.TEST.AUGMENTATION:
            print("WARNING: 'TEST.AUGMENTATION' is not available using TorchVision models")

    if cfg.TEST.AUGMENTATION and cfg.TEST.REDUCE_MEMORY:
        raise ValueError("'TEST.AUGMENTATION' and 'TEST.REDUCE_MEMORY' are incompatible as the function used to make the rotation "
            "does not support float16 data type.") 

    if cfg.MODEL.N_CLASSES > 2 and cfg.PROBLEM.TYPE not in ['SEMANTIC_SEG','INSTANCE_SEG','DETECTION','CLASSIFICATION',"IMAGE_TO_IMAGE"]:
        raise ValueError("'MODEL.N_CLASSES' can only be greater than 2 in the following workflows: 'SEMANTIC_SEG', "
            "'INSTANCE_SEG', 'DETECTION' and 'CLASSIFICATION'")

    model_arch = cfg.MODEL.ARCHITECTURE.lower()
    #### Semantic segmentation ####
    if cfg.PROBLEM.TYPE == 'SEMANTIC_SEG':
        if cfg.MODEL.SOURCE == "biapy":
            if cfg.MODEL.N_CLASSES < 2:
                raise ValueError("'MODEL.N_CLASSES' needs to be greater or equal 2 (binary case)")
            if cfg.LOSS.TYPE == "MASKED_BCE":
                if cfg.MODEL.N_CLASSES > 2:
                    raise ValueError("Not implemented pipeline option: N_CLASSES > 2 and MASKED_BCE")
        elif cfg.MODEL.SOURCE == "torchvision":
            if cfg.MODEL.TORCHVISION_MODEL_NAME not in ['deeplabv3_mobilenet_v3_large', 'deeplabv3_resnet101', 'deeplabv3_resnet50', \
                'fcn_resnet101', 'fcn_resnet50', 'lraspp_mobilenet_v3_large']:
                raise ValueError("'MODEL.SOURCE' must be one between ['deeplabv3_mobilenet_v3_large', 'deeplabv3_resnet101', "
                    "'deeplabv3_resnet50', 'fcn_resnet101', 'fcn_resnet50', 'lraspp_mobilenet_v3_large' ]")
            if cfg.MODEL.TORCHVISION_MODEL_NAME in ['deeplabv3_mobilenet_v3_large'] and cfg.DATA.PATCH_SIZE[-1] != 3:
                raise ValueError("'deeplabv3_mobilenet_v3_large' model expects 3 channel data (RGB). "
                    f"'DATA.PATCH_SIZE' set is {cfg.DATA.PATCH_SIZE}")
            if cfg.PROBLEM.NDIM == '3D':
                raise ValueError("TorchVision model's for semantic segmentation are only available for 2D images")
            if not cfg.TEST.FULL_IMG:
                raise ValueError("With TorchVision models for semantic segmentation workflow only 'TEST.FULL_IMG' setting is available, so "
                    "please set it.")
            if cfg.LOSS.TYPE != "CE":
                raise ValueError("Only 'LOSS.TYPE' = 'CE' is available in semantic segmentation workflow using TorchVision models")

    #### Instance segmentation ####
    if cfg.PROBLEM.TYPE == 'INSTANCE_SEG':
        assert cfg.PROBLEM.INSTANCE_SEG.DATA_CHANNELS in ['A','C', 'BC', 'BCM', 'BCD', 'BCDv2', 'Dv2', 'BDv2', 'BP', 'BD'],\
            "PROBLEM.INSTANCE_SEG.DATA_CHANNELS not in ['A','C', 'BC', 'BCM', 'BCD', 'BCDv2', 'Dv2', 'BDv2', 'BP', 'BD']"
        if len(cfg.PROBLEM.INSTANCE_SEG.DATA_CHANNEL_WEIGHTS) != channels_provided:
            raise ValueError("'PROBLEM.INSTANCE_SEG.DATA_CHANNEL_WEIGHTS' needs to be of the same length as the channels selected in 'PROBLEM.INSTANCE_SEG.DATA_CHANNELS'. "
                            "E.g. 'PROBLEM.INSTANCE_SEG.DATA_CHANNELS'='BC' 'PROBLEM.INSTANCE_SEG.DATA_CHANNEL_WEIGHTS'=[1,0.5]. "
                            "'PROBLEM.INSTANCE_SEG.DATA_CHANNELS'='BCD' 'PROBLEM.INSTANCE_SEG.DATA_CHANNEL_WEIGHTS'=[0.5,0.5,1]. "
                            "If 'MODEL.N_CLASSES' > 2 one more weigth need to be provided.")
        if cfg.TEST.POST_PROCESSING.VORONOI_ON_MASK:
            if cfg.PROBLEM.INSTANCE_SEG.DATA_CHANNELS not in ['C', 'BC', 'BCM', 'BCD', 'BCDv2']:
                raise ValueError("'PROBLEM.INSTANCE_SEG.DATA_CHANNELS' needs to be one between ['C', 'BC', 'BCM', 'BCD', 'BCDv2'] "
                                "when 'TEST.POST_PROCESSING.VORONOI_ON_MASK' is enabled")
            if not check_value(cfg.TEST.POST_PROCESSING.VORONOI_TH):
                raise ValueError("'TEST.POST_PROCESSING.VORONOI_TH' not in [0, 1] range")   
        if cfg.PROBLEM.INSTANCE_SEG.DATA_CHANNELS not in ['C', "BC", "BCM", "BCD", "BP"] and cfg.PROBLEM.INSTANCE_SEG.ERODE_AND_DILATE_FOREGROUND:
            raise ValueError("'PROBLEM.INSTANCE_SEG.ERODE_AND_DILATE_FOREGROUND' can only be used with 'C', 'BC', 'BCM', 'BP' or 'BCD' channels")
        for morph_operation in cfg.PROBLEM.INSTANCE_SEG.SEED_MORPH_SEQUENCE:
            if morph_operation != "dilate" and morph_operation != "erode":
                raise ValueError("'PROBLEM.INSTANCE_SEG.SEED_MORPH_SEQUENCE' can only be a sequence with 'dilate' or 'erode' operations. "
                    "{} given".format(cfg.PROBLEM.INSTANCE_SEG.SEED_MORPH_SEQUENCE))
        if len(cfg.PROBLEM.INSTANCE_SEG.SEED_MORPH_SEQUENCE) != len(cfg.PROBLEM.INSTANCE_SEG.SEED_MORPH_RADIUS):
            raise ValueError("'PROBLEM.INSTANCE_SEG.SEED_MORPH_SEQUENCE' length and 'PROBLEM.INSTANCE_SEG.SEED_MORPH_RADIUS' length needs to be the same")
        if cfg.PROBLEM.INSTANCE_SEG.DATA_CONTOUR_MODE not in ['thick', 'inner', 'outer', 'subpixel', 'dense']:
            raise ValueError("'PROBLEM.INSTANCE_SEG.DATA_CONTOUR_MODE' must be one between ['thick', 'inner', 'outer', 'subpixel', 'dense']")
        if cfg.PROBLEM.INSTANCE_SEG.DATA_CONTOUR_MODE == 'dense' and cfg.PROBLEM.INSTANCE_SEG.DATA_CHANNELS == "BCM":
            raise ValueError("'PROBLEM.INSTANCE_SEG.DATA_CONTOUR_MODE' can not be 'dense' when 'PROBLEM.INSTANCE_SEG.DATA_CHANNELS' is 'BCM'"
                " as it does not have sense")
        if cfg.PROBLEM.INSTANCE_SEG.WATERSHED_BY_2D_SLICES:
            if cfg.PROBLEM.NDIM == "2D" and not cfg.TEST.ANALIZE_2D_IMGS_AS_3D_STACK:
                raise ValueError("'PROBLEM.INSTANCE_SEG.WATERSHED_BY_2D_SLICE' can only be activated when 'PROBLEM.NDIM' == 3D or "
                    "in 2D when 'TEST.ANALIZE_2D_IMGS_AS_3D_STACK' is enabled")
        if cfg.MODEL.SOURCE == "torchvision":
            if cfg.MODEL.TORCHVISION_MODEL_NAME not in ['maskrcnn_resnet50_fpn', 'maskrcnn_resnet50_fpn_v2']:
                raise ValueError("'MODEL.SOURCE' must be one between ['maskrcnn_resnet50_fpn', 'maskrcnn_resnet50_fpn_v2']")
            if cfg.PROBLEM.NDIM == '3D':
                raise ValueError("TorchVision model's for instance segmentation are only available for 2D images")
            if cfg.TRAIN.ENABLE:
                raise NotImplementedError # require bbox generator etc.
            if cfg.TEST.ANALIZE_2D_IMGS_AS_3D_STACK:
                raise ValueError("'TEST.ANALIZE_2D_IMGS_AS_3D_STACK' can not be activated with TorchVision models for instance segmentation "
                    "workflow")
            if not cfg.TEST.FULL_IMG:
                raise ValueError("With TorchVision models for instance segmentation workflow only 'TEST.FULL_IMG' setting is available, so "
                    "please set it.")

    #### Detection ####
    if cfg.PROBLEM.TYPE == 'DETECTION':
        if cfg.MODEL.SOURCE == "biapy" and cfg.MODEL.N_CLASSES < 2:
            raise ValueError("'MODEL.N_CLASSES' needs to be greater or equal 2 (binary case)")
        if cfg.TEST.POST_PROCESSING.DET_WATERSHED:
            if any(len(x) != dim_count for x in cfg.TEST.POST_PROCESSING.DET_WATERSHED_FIRST_DILATION):
                raise ValueError("Each structure object defined in 'TEST.POST_PROCESSING.DET_WATERSHED_FIRST_DILATION' "
                                 "needs to be of {} dimension".format(dim_count))
            if not cfg.TEST.POST_PROCESSING.MEASURE_PROPERTIES.ENABLE or \
                not cfg.TEST.POST_PROCESSING.MEASURE_PROPERTIES.REMOVE_BY_PROPERTIES.ENABLE:
                raise ValueError("'TEST.POST_PROCESSING.MEASURE_PROPERTIES.ENABLE' and "
                    "'TEST.POST_PROCESSING.MEASURE_PROPERTIES.REMOVE_BY_PROPERTIES.ENABLE' needs to be set when 'TEST.POST_PROCESSING.DET_WATERSHED' is enabled")
            for lprop in cfg.TEST.POST_PROCESSING.MEASURE_PROPERTIES.REMOVE_BY_PROPERTIES.PROPS:
                if len(lprop) != 1:
                    raise ValueError("'TEST.POST_PROCESSING.MEASURE_PROPERTIES.REMOVE_BY_PROPERTIES.PROPS' can not be set with more than one property and that property"
                        " needs to be set to 'circularity' or 'sphericity'. This restriction is because 'TEST.POST_PROCESSING.DET_WATERSHED' is enabled")
                if lprop[0] not in ['circularity', 'sphericity']: 
                    raise ValueError("Only 'circularity' or 'sphericity' can be used in 'TEST.POST_PROCESSING.MEASURE_PROPERTIES.REMOVE_BY_PROPERTIES.PROPS' "
                        "when 'TEST.POST_PROCESSING.DET_WATERSHED' is enabled")
        if cfg.TEST.DET_POINT_CREATION_FUNCTION not in ['peak_local_max', 'blob_log']:
            raise ValueError("'TEST.DET_POINT_CREATION_FUNCTION' must be one between: ['peak_local_max', 'blob_log']")
        if cfg.MODEL.SOURCE == "torchvision":
            if cfg.MODEL.TORCHVISION_MODEL_NAME not in ['fasterrcnn_mobilenet_v3_large_320_fpn', 'fasterrcnn_mobilenet_v3_large_fpn', \
                'fasterrcnn_resnet50_fpn', 'fasterrcnn_resnet50_fpn_v2', 'fcos_resnet50_fpn', 'ssd300_vgg16', 'ssdlite320_mobilenet_v3_large', \
                'retinanet_resnet50_fpn', 'retinanet_resnet50_fpn_v2']:
                raise ValueError("'MODEL.SOURCE' must be one between ['fasterrcnn_mobilenet_v3_large_320_fpn', 'fasterrcnn_mobilenet_v3_large_fpn', "
                    "'fasterrcnn_resnet50_fpn', 'fasterrcnn_resnet50_fpn_v2', 'fcos_resnet50_fpn', 'ssd300_vgg16', 'ssdlite320_mobilenet_v3_large', "
                    "'retinanet_resnet50_fpn', 'retinanet_resnet50_fpn_v2']")
            if cfg.PROBLEM.NDIM == '3D':
                raise ValueError("TorchVision model's for detection are only available for 2D images")
            if cfg.TRAIN.ENABLE:
                raise NotImplementedError # require bbox generator etc.
            if not cfg.TEST.FULL_IMG:
                raise ValueError("With TorchVision models for detection workflow only 'TEST.FULL_IMG' setting is available, so "
                    "please set it.")

    #### Super-resolution ####
    elif cfg.PROBLEM.TYPE == 'SUPER_RESOLUTION':
        if not( cfg.PROBLEM.SUPER_RESOLUTION.UPSCALING ):
            raise ValueError("Resolution scale must be provided with 'PROBLEM.SUPER_RESOLUTION.UPSCALING' variable")
        assert all( i > 0 for i in cfg.PROBLEM.SUPER_RESOLUTION.UPSCALING), "'PROBLEM.SUPER_RESOLUTION.UPSCALING' are not positive integers"
        if len(cfg.PROBLEM.SUPER_RESOLUTION.UPSCALING) != dim_count:
            raise ValueError(f"'PROBLEM.SUPER_RESOLUTION.UPSCALING' needs to be a tuple of {dim_count} integers")
        if cfg.MODEL.SOURCE == "torchvision":
            raise ValueError("'MODEL.SOURCE' as 'torchvision' is not available in super-resolution workflow")
        if cfg.DATA.NORMALIZATION.TYPE != "div":
            raise ValueError("'DATA.NORMALIZATION.TYPE' can only be set to 'div' in SR workflow")

    #### Self-supervision ####
    elif cfg.PROBLEM.TYPE == 'SELF_SUPERVISED':
        if cfg.PROBLEM.SELF_SUPERVISED.PRETEXT_TASK == "crappify":
            if cfg.PROBLEM.SELF_SUPERVISED.RESIZING_FACTOR not in [2,4,6]:
                raise ValueError("'PROBLEM.SELF_SUPERVISED.RESIZING_FACTOR' not in [2,4,6]")
            if not check_value(cfg.PROBLEM.SELF_SUPERVISED.NOISE):
                raise ValueError("'PROBLEM.SELF_SUPERVISED.NOISE' not in [0, 1] range")
            if model_arch == 'mae':
                raise ValueError("'MODEL.ARCHITECTURE' can not be 'mae' when 'PROBLEM.SELF_SUPERVISED.PRETEXT_TASK' is 'crappify'")
        elif cfg.PROBLEM.SELF_SUPERVISED.PRETEXT_TASK == "masking":
            if model_arch != 'mae':
                raise ValueError("'MODEL.ARCHITECTURE' needs to be 'mae' when 'PROBLEM.SELF_SUPERVISED.PRETEXT_TASK' is 'masking'")  
            assert cfg.MODEL.MAE_MASK_TYPE in ["random", "grid"], "'MODEL.MAE_MASK_TYPE' needs to be one between ['random', 'grid']"
            if cfg.MODEL.MAE_MASK_TYPE == "random" and not check_value(cfg.MODEL.MAE_MASK_RATIO):
                raise ValueError("'MODEL.MAE_MASK_RATIO' not in [0, 1] range")
        else:
            raise ValueError("'PROBLEM.SELF_SUPERVISED.PRETEXT_TASK' needs to be among these options: ['crappify', 'masking']")
        if cfg.MODEL.SOURCE == "torchvision":
            raise ValueError("'MODEL.SOURCE' as 'torchvision' is not available in super-resolution workflow")

    #### Denoising ####
    elif cfg.PROBLEM.TYPE == 'DENOISING':
        if cfg.DATA.TEST.LOAD_GT:
            raise ValueError("Denoising is made in an unsupervised way so there is no ground truth required. Disable 'DATA.TEST.LOAD_GT'")
        if not check_value(cfg.PROBLEM.DENOISING.N2V_PERC_PIX):
            raise ValueError("PROBLEM.DENOISING.N2V_PERC_PIX not in [0, 1] range")
        if cfg.MODEL.SOURCE == "torchvision":
            raise ValueError("'MODEL.SOURCE' as 'torchvision' is not available in super-resolution workflow")
            
    #### Classification ####
    elif cfg.PROBLEM.TYPE == 'CLASSIFICATION':
        if cfg.TEST.BY_CHUNKS.ENABLE:
            raise ValueError("'TEST.BY_CHUNKS.ENABLE' can not be activated for CLASSIFICATION workflow")
        if cfg.MODEL.SOURCE == "torchvision":
            if cfg.MODEL.TORCHVISION_MODEL_NAME not in [
                'alexnet', 'convnext_base', 'convnext_large', 'convnext_small', 'convnext_tiny', 'densenet121', 'densenet161', \
                'densenet169', 'densenet201', 'efficientnet_b0', 'efficientnet_b1', 'efficientnet_b2', 'efficientnet_b3', \
                'efficientnet_b4', 'efficientnet_b5', 'efficientnet_b6', 'efficientnet_b7', 'efficientnet_v2_l', 'efficientnet_v2_m', \
                'efficientnet_v2_s', 'googlenet', 'inception_v3', 'maxvit_t', 'mnasnet0_5', 'mnasnet0_75', 'mnasnet1_0', 'mnasnet1_3', \
                'mobilenet_v2', 'mobilenet_v3_large', 'mobilenet_v3_small',  'quantized_googlenet', 'quantized_inception_v3', \
                'quantized_mobilenet_v2', 'quantized_mobilenet_v3_large', 'quantized_resnet18', 'quantized_resnet50', \
                'quantized_resnext101_32x8d', 'quantized_resnext101_64x4d', 'quantized_shufflenet_v2_x0_5', 'quantized_shufflenet_v2_x1_0', \
                'quantized_shufflenet_v2_x1_5', 'quantized_shufflenet_v2_x2_0', 'regnet_x_16gf', 'regnet_x_1_6gf', 'regnet_x_32gf', \
                'regnet_x_3_2gf', 'regnet_x_400mf', 'regnet_x_800mf', 'regnet_x_8gf', 'regnet_y_128gf', 'regnet_y_16gf', 'regnet_y_1_6gf', \
                'regnet_y_32gf', 'regnet_y_3_2gf', 'regnet_y_400mf', 'regnet_y_800mf', 'regnet_y_8gf', 'resnet101', 'resnet152', \
                'resnet18', 'resnet34', 'resnet50', 'resnext101_32x8d', 'resnext101_64x4d', 'resnext50_32x4d', 'retinanet_resnet50_fpn', \
                'shufflenet_v2_x0_5', 'shufflenet_v2_x1_0', 'shufflenet_v2_x1_5', 'shufflenet_v2_x2_0', \
                'squeezenet1_0', 'squeezenet1_1', 'swin_b', 'swin_s', 'swin_t', 'swin_v2_b', 'swin_v2_s', 'swin_v2_t', \
                'vgg11', 'vgg11_bn', 'vgg13', 'vgg13_bn', 'vgg16', 'vgg16_bn', 'vgg19', 'vgg19_bn', 'vit_b_16', 'vit_b_32', \
                'vit_h_14', 'vit_l_16', 'vit_l_32', 'wide_resnet101_2', 'wide_resnet50_2']:
                raise ValueError("'MODEL.SOURCE' must be one between [ "
                    "'alexnet', 'convnext_base', 'convnext_large', 'convnext_small', 'convnext_tiny', 'densenet121', 'densenet161', "
                    "'densenet169', 'densenet201', 'efficientnet_b0', 'efficientnet_b1', 'efficientnet_b2', 'efficientnet_b3', "
                    "'efficientnet_b4', 'efficientnet_b5', 'efficientnet_b6', 'efficientnet_b7', 'efficientnet_v2_l', 'efficientnet_v2_m', "
                    "'efficientnet_v2_s', 'googlenet', 'inception_v3', 'maxvit_t', 'mnasnet0_5', 'mnasnet0_75', 'mnasnet1_0', 'mnasnet1_3', "
                    "'mobilenet_v2', 'mobilenet_v3_large', 'mobilenet_v3_small',  'quantized_googlenet', 'quantized_inception_v3', "
                    "'quantized_mobilenet_v2', 'quantized_mobilenet_v3_large', 'quantized_resnet18', 'quantized_resnet50', "
                    "'quantized_resnext101_32x8d', 'quantized_resnext101_64x4d', 'quantized_shufflenet_v2_x0_5', 'quantized_shufflenet_v2_x1_0', "
                    "'quantized_shufflenet_v2_x1_5', 'quantized_shufflenet_v2_x2_0', 'regnet_x_16gf', 'regnet_x_1_6gf', 'regnet_x_32gf', "
                    "'regnet_x_3_2gf', 'regnet_x_400mf', 'regnet_x_800mf', 'regnet_x_8gf', 'regnet_y_128gf', 'regnet_y_16gf', 'regnet_y_1_6gf', "
                    "'regnet_y_32gf', 'regnet_y_3_2gf', 'regnet_y_400mf', 'regnet_y_800mf', 'regnet_y_8gf', 'resnet101', 'resnet152', "
                    "'resnet18', 'resnet34', 'resnet50', 'resnext101_32x8d', 'resnext101_64x4d', 'resnext50_32x4d', 'retinanet_resnet50_fpn', "
                    "'shufflenet_v2_x0_5', 'shufflenet_v2_x1_0', 'shufflenet_v2_x1_5', 'shufflenet_v2_x2_0', "
                    "'squeezenet1_0', 'squeezenet1_1', 'swin_b', 'swin_s', 'swin_t', 'swin_v2_b', 'swin_v2_s', 'swin_v2_t', "
                    "'vgg11', 'vgg11_bn', 'vgg13', 'vgg13_bn', 'vgg16', 'vgg16_bn', 'vgg19', 'vgg19_bn', 'vit_b_16', 'vit_b_32', "
                    "'vit_h_14', 'vit_l_16', 'vit_l_32', 'wide_resnet101_2', 'wide_resnet50_2' "
                    "]")
            if cfg.PROBLEM.NDIM == '3D':
                raise ValueError("TorchVision model's for classification are only available for 2D images")

    #### Image to image ####
    elif cfg.PROBLEM.TYPE == 'IMAGE_TO_IMAGE':
        if cfg.MODEL.SOURCE == "torchvision":
            raise ValueError("'MODEL.SOURCE' as 'torchvision' is not available in image to image workflow")
        if cfg.PROBLEM.IMAGE_TO_IMAGE.MULTIPLE_RAW_ONE_TARGET_LOADER:
            if cfg.DATA.TRAIN.IN_MEMORY:
                raise ValueError("'PROBLEM.IMAGE_TO_IMAGE.MULTIPLE_RAW_ONE_TARGET_LOADER' can only be used if 'DATA.TRAIN.IN_MEMORY' == 'False'")
            if cfg.DATA.VAL.IN_MEMORY:
                raise ValueError("'PROBLEM.IMAGE_TO_IMAGE.MULTIPLE_RAW_ONE_TARGET_LOADER' can only be used if 'DATA.VAL.IN_MEMORY' == 'False'")
            if cfg.DATA.TEST.IN_MEMORY:
                raise ValueError("'PROBLEM.IMAGE_TO_IMAGE.MULTIPLE_RAW_ONE_TARGET_LOADER' can only be used if 'DATA.TEST.IN_MEMORY' == 'False'")
        if cfg.PROBLEM.NDIM == '3D':
            raise ValueError("3D workflow not available for 'IMAGE_TO_IMAGE' yet")
            
    if cfg.DATA.EXTRACT_RANDOM_PATCH and cfg.DATA.PROBABILITY_MAP:
        if cfg.DATA.W_FOREGROUND+cfg.DATA.W_BACKGROUND != 1:
            raise ValueError("cfg.DATA.W_FOREGROUND+cfg.DATA.W_BACKGROUND need to sum 1. E.g. 0.94 and 0.06 respectively.")
    if not cfg.DATA.TRAIN.IN_MEMORY and cfg.DATA.PREPROCESS.TRAIN:
        raise ValueError('To use preprocessing DATA.TRAIN.IN_MEMORY needs to be True.')
    if not cfg.DATA.VAL.IN_MEMORY and cfg.DATA.PREPROCESS.VAL:
        if cfg.DATA.VAL.FROM_TRAIN:
            print("WARNING: validation preprocessing will be done based on 'DATA.PREPROCESS.TRAIN', as 'DATA.VAL.FROM_TRAIN' is selected")
        else:
            raise ValueError('To use preprocessing DATA.VAL.IN_MEMORY needs to be True.')
    if not cfg.DATA.TEST.IN_MEMORY and cfg.DATA.PREPROCESS.TEST:
        raise ValueError('To use preprocessing DATA.TEST.IN_MEMORY needs to be True.')
    
    ### Pre-processing ###
    if cfg.DATA.PREPROCESS.TRAIN or cfg.DATA.PREPROCESS.TEST or cfg.DATA.PREPROCESS.VAL:
        if cfg.DATA.PREPROCESS.RESIZE.ENABLE:
            if cfg.PROBLEM.TYPE == 'DETECTION':
                raise ValueError('Resizing preprocessing is not available for the DETECTION workflow.')
            if cfg.PROBLEM.NDIM == '3D':
                if cfg.DATA.PREPROCESS.RESIZE.OUTPUT_SHAPE == (512,512):
                    opts.extend(['DATA.PREPROCESS.RESIZE.OUTPUT_SHAPE', (512,512,512)])
                elif len(cfg.DATA.PREPROCESS.RESIZE.OUTPUT_SHAPE) != 3:
                    raise ValueError("When 'PROBLEM.NDIM' is 3D, 'DATA.PREPROCESS.RESIZE.OUTPUT_SHAPE' must indicate desired size for each dimension."
                                    f"Given shape ({cfg.DATA.PREPROCESS.RESIZE.OUTPUT_SHAPE}) is not compatible.")
            if cfg.PROBLEM.NDIM == '2D' and len(cfg.DATA.PREPROCESS.RESIZE.OUTPUT_SHAPE) != 2:
                    raise ValueError("When 'PROBLEM.NDIM' is 2D, 'DATA.PREPROCESS.RESIZE.OUTPUT_SHAPE' must indicate desired size for each dimension."
                                    f"Given shape ({cfg.DATA.PREPROCESS.RESIZE.OUTPUT_SHAPE}) is not compatible.")
            for i, s in enumerate(cfg.DATA.PREPROCESS.RESIZE.OUTPUT_SHAPE):
                if cfg.DATA.PATCH_SIZE[i] > s:
                    raise ValueError(f"'DATA.PREPROCESS.RESIZE.OUTPUT_SHAPE' {cfg.DATA.PREPROCESS.RESIZE.OUTPUT_SHAPE} can not be smaller than 'DATA.PATCH_SIZE' {cfg.DATA.PATCH_SIZE}.")
        if cfg.DATA.PREPROCESS.CANNY.ENABLE and cfg.PROBLEM.NDIM != '2D':
            raise ValueError("Canny or edge detection can not be activated when 'PROBLEM.NDIM' is 2D.")
        if not cfg.DATA.PREPROCESS.VAL and cfg.DATA.VAL.FROM_TRAIN and cfg.DATA.PREPROCESS.TRAIN:
            raise ValueError("When 'DATA.VAL.FROM_TRAIN' is True and 'DATA.PREPROCESS.TRAIN' is True, 'DATA.PREPROCESS.VAL' also needs to be True.")
        if cfg.DATA.PREPROCESS.MATCH_HISTOGRAM.ENABLE:
            if not os.path.exists(cfg.DATA.PREPROCESS.MATCH_HISTOGRAM.REFERENCE_PATH):
                raise ValueError(f"Path pointed by 'DATA.PREPROCESS.MATCH_HISTOGRAM.REFERENCE_PATH' does not exist: {cfg.DATA.PREPROCESS.MATCH_HISTOGRAM.REFERENCE_PATH}")

    #### Data #### 
    if cfg.TRAIN.ENABLE and check_data_paths:
        if not os.path.exists(cfg.DATA.TRAIN.PATH):
            raise ValueError("Train data dir not found: {}".format(cfg.DATA.TRAIN.PATH))
        if not os.path.exists(cfg.DATA.TRAIN.GT_PATH) and cfg.PROBLEM.TYPE not in ['DENOISING', "CLASSIFICATION", "SELF_SUPERVISED"]:
            raise ValueError("Train mask data dir not found: {}".format(cfg.DATA.TRAIN.GT_PATH))
        if not cfg.DATA.VAL.FROM_TRAIN and not cfg.DATA.VAL.IN_MEMORY:
            if not os.path.exists(cfg.DATA.VAL.PATH):
                raise ValueError("Validation data dir not found: {}".format(cfg.DATA.VAL.PATH))
            if not os.path.exists(cfg.DATA.VAL.GT_PATH) and cfg.PROBLEM.TYPE not in ['DENOISING', "CLASSIFICATION", "SELF_SUPERVISED"]:
                raise ValueError("Validation mask data dir not found: {}".format(cfg.DATA.VAL.GT_PATH))
    if cfg.TEST.ENABLE and not cfg.DATA.TEST.USE_VAL_AS_TEST and check_data_paths:
        if not os.path.exists(cfg.DATA.TEST.PATH):
            raise ValueError("Test data not found: {}".format(cfg.DATA.TEST.PATH))
        if cfg.DATA.TEST.LOAD_GT and not os.path.exists(cfg.DATA.TEST.GT_PATH) and cfg.PROBLEM.TYPE not in ["CLASSIFICATION", "SELF_SUPERVISED"]:
            raise ValueError("Test data mask not found: {}".format(cfg.DATA.TEST.GT_PATH))
    if cfg.TEST.BY_CHUNKS.ENABLE:
        if cfg.PROBLEM.NDIM == '2D':
            raise ValueError("'TEST.BY_CHUNKS' can not be activated when 'PROBLEM.NDIM' is 2D")
        assert cfg.TEST.BY_CHUNKS.FORMAT.lower() in ["h5", "zarr"], "'TEST.BY_CHUNKS.FORMAT' needs to be one between ['H5', 'Zarr']"
        opts.extend(['TEST.BY_CHUNKS.FORMAT', cfg.TEST.BY_CHUNKS.FORMAT.lower()])
        if cfg.TEST.BY_CHUNKS.WORKFLOW_PROCESS.ENABLE:     
            assert cfg.TEST.BY_CHUNKS.WORKFLOW_PROCESS.TYPE in ["chunk_by_chunk", "entire_pred"], \
                "'TEST.BY_CHUNKS.WORKFLOW_PROCESS.TYPE' needs to be one between ['chunk_by_chunk', 'entire_pred']"
        if len(cfg.TEST.BY_CHUNKS.INPUT_IMG_AXES_ORDER) < 3:
            raise ValueError("'TEST.BY_CHUNKS.INPUT_IMG_AXES_ORDER' needs to be at least of length 3, e.g., 'ZYX'")
        if cfg.MODEL.N_CLASSES > 2:
            raise ValueError("Not implemented pipeline option: 'MODEL.N_CLASSES' > 2 and 'TEST.BY_CHUNKS'")

    if cfg.TRAIN.ENABLE:
        if cfg.DATA.EXTRACT_RANDOM_PATCH and cfg.DATA.PROBABILITY_MAP:
            if not cfg.PROBLEM.TYPE == 'SEMANTIC_SEG':
                raise ValueError("'DATA.PROBABILITY_MAP' can only be selected when 'PROBLEM.TYPE' is 'SEMANTIC_SEG'")

        if cfg.DATA.VAL.FROM_TRAIN and not cfg.DATA.VAL.CROSS_VAL and cfg.DATA.VAL.SPLIT_TRAIN <= 0:
            raise ValueError("'DATA.VAL.SPLIT_TRAIN' needs to be > 0 when 'DATA.VAL.FROM_TRAIN' == True")
        
        if cfg.DATA.VAL.FROM_TRAIN and not cfg.DATA.TRAIN.IN_MEMORY:
            zarr_files = sorted(next(os.walk(cfg.DATA.TRAIN.PATH))[1])
            if len(zarr_files) == 0:
                raise ValueError("Validation can only be extracted from train, when 'DATA.TRAIN.IN_MEMORY' == False, if 'DATA.TRAIN.PATH' "
                    " contain Zarr files. If it's not your case, please, set 'DATA.VAL.FROM_TRAIN' to False and configure "
                    "'DATA.VAL.PATH'/'DATA.VAL.GT_PATH'")
        if cfg.PROBLEM.NDIM == '2D' and cfg.DATA.TRAIN.INPUT_IMG_AXES_ORDER != 'TZCYX':
            raise ValueError("'DATA.TRAIN.INPUT_IMG_AXES_ORDER' can not be set in 2D problems")
        if cfg.PROBLEM.NDIM == '2D' and cfg.DATA.TRAIN.INPUT_MASK_AXES_ORDER != 'TZCYX':
            raise ValueError("'DATA.TRAIN.INPUT_MASK_AXES_ORDER' can not be set in 2D problems")
        if len(cfg.DATA.TRAIN.INPUT_IMG_AXES_ORDER) < 3:
            raise ValueError("'DATA.TRAIN.INPUT_IMG_AXES_ORDER' needs to be at least of length 3, e.g., 'ZYX'")
        if len(cfg.DATA.TRAIN.INPUT_MASK_AXES_ORDER) < 3:
            raise ValueError("'DATA.TRAIN.INPUT_MASK_AXES_ORDER' needs to be at least of length 3, e.g., 'ZYX'")

        if cfg.PROBLEM.NDIM == '2D' and cfg.DATA.VAL.INPUT_IMG_AXES_ORDER != 'TZCYX':
            raise ValueError("'DATA.VAL.INPUT_IMG_AXES_ORDER' can not be set in 2D problems")
        if cfg.PROBLEM.NDIM == '2D' and cfg.DATA.VAL.INPUT_MASK_AXES_ORDER != 'TZCYX':
            raise ValueError("'DATA.VAL.INPUT_MASK_AXES_ORDER' can not be set in 2D problems")
        if len(cfg.DATA.VAL.INPUT_IMG_AXES_ORDER) < 3:
            raise ValueError("'DATA.VAL.INPUT_IMG_AXES_ORDER' needs to be at least of length 3, e.g., 'ZYX'")
        if len(cfg.DATA.VAL.INPUT_MASK_AXES_ORDER) < 3:
            raise ValueError("'DATA.VAL.INPUT_MASK_AXES_ORDER' needs to be at least of length 3, e.g., 'ZYX'")

    if cfg.DATA.VAL.CROSS_VAL: 
        if not cfg.DATA.VAL.FROM_TRAIN:
            raise ValueError("'DATA.VAL.CROSS_VAL' can only be used when 'DATA.VAL.FROM_TRAIN' is True")
        if cfg.DATA.VAL.CROSS_VAL_NFOLD < cfg.DATA.VAL.CROSS_VAL_FOLD:
            raise ValueError("'DATA.VAL.CROSS_VAL_NFOLD' can not be less than 'DATA.VAL.CROSS_VAL_FOLD'")
        if not cfg.DATA.VAL.IN_MEMORY:
            print("WARNING: ignoring 'DATA.VAL.IN_MEMORY' as it is always True when 'DATA.VAL.CROSS_VAL' is enabled")
    if cfg.DATA.TEST.USE_VAL_AS_TEST and not cfg.DATA.VAL.CROSS_VAL:
        raise ValueError("'DATA.TEST.USE_VAL_AS_TEST' can only be used when 'DATA.VAL.CROSS_VAL' is selected")
    if cfg.DATA.TEST.USE_VAL_AS_TEST and not cfg.TRAIN.ENABLE and cfg.DATA.TEST.IN_MEMORY:
        print("WARNING: 'DATA.TEST.IN_MEMORY' is disabled when 'DATA.TEST.USE_VAL_AS_TEST' is enabled")
    if len(cfg.DATA.TRAIN.RESOLUTION) != 1 and len(cfg.DATA.TRAIN.RESOLUTION) != dim_count:
        raise ValueError("When PROBLEM.NDIM == {} DATA.TRAIN.RESOLUTION tuple must be length {}, given {}."
                         .format(cfg.PROBLEM.NDIM, dim_count, cfg.DATA.TRAIN.RESOLUTION))
    if len(cfg.DATA.VAL.RESOLUTION) != 1 and len(cfg.DATA.VAL.RESOLUTION) != dim_count:
        raise ValueError("When PROBLEM.NDIM == {} DATA.VAL.RESOLUTION tuple must be length {}, given {}."
                         .format(cfg.PROBLEM.NDIM, dim_count, cfg.DATA.VAL.RESOLUTION))
    if cfg.TEST.ANALIZE_2D_IMGS_AS_3D_STACK and cfg.PROBLEM.TYPE == "INSTANCE_SEG":
        if len(cfg.DATA.TEST.RESOLUTION) != 2 and len(cfg.DATA.TEST.RESOLUTION) != 3:
            raise ValueError("'DATA.TEST.RESOLUTION' needs to be a tuple with 2 or 3 values (both valid because "
                "'TEST.ANALIZE_2D_IMGS_AS_3D_STACK' is activated in this case)".format(dim_count))
    else:
        if len(cfg.DATA.TEST.RESOLUTION) != 1 and len(cfg.DATA.TEST.RESOLUTION) != dim_count:
            raise ValueError("When PROBLEM.NDIM == {} DATA.TEST.RESOLUTION tuple must be length {}, given {}."
                             .format(cfg.PROBLEM.NDIM, dim_count, cfg.DATA.TEST.RESOLUTION))    

    if len(cfg.DATA.TRAIN.OVERLAP) != dim_count:
        raise ValueError("When PROBLEM.NDIM == {} DATA.TRAIN.OVERLAP tuple must be length {}, given {}."
                         .format(cfg.PROBLEM.NDIM, dim_count, cfg.DATA.TRAIN.OVERLAP))
    if any(not check_value(x) for x in cfg.DATA.TRAIN.OVERLAP):
            raise ValueError("DATA.TRAIN.OVERLAP not in [0, 1] range")
    if len(cfg.DATA.TRAIN.PADDING) != dim_count:
        raise ValueError("When PROBLEM.NDIM == {} DATA.TRAIN.PADDING tuple must be length {}, given {}."
                         .format(cfg.PROBLEM.NDIM, dim_count, cfg.DATA.TRAIN.PADDING))
    if len(cfg.DATA.VAL.OVERLAP) != dim_count:
        raise ValueError("When PROBLEM.NDIM == {} DATA.VAL.OVERLAP tuple must be length {}, given {}."
                         .format(cfg.PROBLEM.NDIM, dim_count, cfg.DATA.VAL.OVERLAP))
    if any(not check_value(x) for x in cfg.DATA.VAL.OVERLAP):
            raise ValueError("DATA.VAL.OVERLAP not in [0, 1] range")
    if len(cfg.DATA.VAL.PADDING) != dim_count:
        raise ValueError("When PROBLEM.NDIM == {} DATA.VAL.PADDING tuple must be length {}, given {}."
                         .format(cfg.PROBLEM.NDIM, dim_count, cfg.DATA.VAL.PADDING))
    if len(cfg.DATA.TEST.OVERLAP) != dim_count:
        raise ValueError("When PROBLEM.NDIM == {} DATA.TEST.OVERLAP tuple must be length {}, given {}."
                         .format(cfg.PROBLEM.NDIM, dim_count, cfg.DATA.TEST.OVERLAP))
    if any(not check_value(x) for x in cfg.DATA.TEST.OVERLAP):
            raise ValueError("DATA.TEST.OVERLAP not in [0, 1] range")
    if len(cfg.DATA.TEST.PADDING) != dim_count:
        raise ValueError("When PROBLEM.NDIM == {} DATA.TEST.PADDING tuple must be length {}, given {}."
                         .format(cfg.PROBLEM.NDIM, dim_count, cfg.DATA.TEST.PADDING))
    if len(cfg.DATA.PATCH_SIZE) != dim_count+1:
        raise ValueError("When PROBLEM.NDIM == {} DATA.PATCH_SIZE tuple must be length {}, given {}."
                         .format(cfg.PROBLEM.NDIM, dim_count+1, cfg.DATA.PATCH_SIZE))
    assert cfg.DATA.NORMALIZATION.TYPE in ['div', 'custom'], "DATA.NORMALIZATION.TYPE not in ['div', 'custom']"
    assert cfg.DATA.NORMALIZATION.APPLICATION_MODE in ["image", "dataset"], "'DATA.NORMALIZATION.APPLICATION_MODE' needs to be one between ['image', 'dataset']"
    if not cfg.DATA.TRAIN.IN_MEMORY and cfg.DATA.NORMALIZATION.APPLICATION_MODE == "dataset":
        raise ValueError("'DATA.NORMALIZATION.APPLICATION_MODE' == 'dataset' can only be applied if 'DATA.TRAIN.IN_MEMORY' == True")            
    if cfg.DATA.NORMALIZATION.PERC_CLIP:
        if cfg.DATA.NORMALIZATION.PERC_LOWER == -1:
            raise ValueError("'DATA.NORMALIZATION.PERC_LOWER' needs to be set when DATA.NORMALIZATION.PERC_CLIP == 'True'")
        if cfg.DATA.NORMALIZATION.PERC_UPPER == -1:
            raise ValueError("'DATA.NORMALIZATION.PERC_UPPER' needs to be set when DATA.NORMALIZATION.PERC_CLIP == 'True'")
        if not check_value(cfg.DATA.NORMALIZATION.PERC_LOWER, value_range=(0,100)):
            raise ValueError("'DATA.NORMALIZATION.PERC_LOWER' not in [0, 100] range")
        if not check_value(cfg.DATA.NORMALIZATION.PERC_UPPER, value_range=(0,100)):
            raise ValueError("'DATA.NORMALIZATION.PERC_UPPER' not in [0, 100] range")
    if cfg.DATA.TRAIN.REPLICATE:
        if cfg.PROBLEM.TYPE == 'CLASSIFICATION' or \
        (cfg.PROBLEM.TYPE == 'SELF_SUPERVISED' and cfg.PROBLEM.SELF_SUPERVISED.PRETEXT_TASK == "masking"):
            print("WARNING: 'DATA.TRAIN.REPLICATE' has no effect in the selected workflow")

    ### Model ###
    if cfg.MODEL.SOURCE == "biapy":
        assert model_arch in ['unet', 'resunet', 'resunet++', 'attention_unet', 'multiresunet', 'seunet', 'resunet_se', 'simple_cnn', 'efficientnet_b0', 
            'efficientnet_b1', 'efficientnet_b2', 'efficientnet_b3', 'efficientnet_b4','efficientnet_b5','efficientnet_b6','efficientnet_b7',
            'unetr', 'edsr', 'rcan', 'dfcan', 'wdsr', 'vit', 'mae'],\
            "MODEL.ARCHITECTURE not in ['unet', 'resunet', 'resunet++', 'attention_unet', 'multiresunet', 'seunet', 'simple_cnn', 'efficientnet_b[0-7]', 'unetr', 'edsr', 'rcan', 'dfcan', 'wdsr', 'vit', 'mae']"
        if model_arch not in ['unet', 'resunet', 'resunet++', 'seunet', 'resunet_se', 'attention_unet', 'multiresunet', 'unetr', 'vit', 'mae'] and cfg.PROBLEM.NDIM == '3D' and cfg.PROBLEM.TYPE != "CLASSIFICATION":
            raise ValueError("For 3D these models are available: {}".format(['unet', 'resunet', 'resunet++', 'seunet', 'resunet_se', 'multiresunet', 'attention_unet', 'unetr', 'vit', 'mae']))
        if cfg.MODEL.N_CLASSES > 2 and cfg.PROBLEM.TYPE != "CLASSIFICATION" and model_arch not in ['unet', 'resunet', 'resunet++', 'seunet', 'resunet_se', 'attention_unet', 'multiresunet', 'unetr']:
            raise ValueError("'MODEL.N_CLASSES' > 2 can only be used with 'MODEL.ARCHITECTURE' in ['unet', 'resunet', 'resunet++', 'seunet', 'resunet_se', 'attention_unet', 'multiresunet', 'unetr']")
        
        assert len(cfg.MODEL.FEATURE_MAPS) > 2, "'MODEL.FEATURE_MAPS' needs to have at least 3 values"
        
        # Adjust dropout to feature maps
        if model_arch in ['vit', 'unetr', 'mae']:
            if all(x == 0 for x in cfg.MODEL.DROPOUT_VALUES):
                opts.extend(['MODEL.DROPOUT_VALUES', (0.,)])
            elif len(cfg.MODEL.DROPOUT_VALUES) != 1:
                raise ValueError("'MODEL.DROPOUT_VALUES' must be list of an unique number when 'MODEL.ARCHITECTURE' is one among ['vit', 'mae', 'unetr']")
            elif not check_value(cfg.MODEL.DROPOUT_VALUES[0]):
                raise ValueError("'MODEL.DROPOUT_VALUES' not in [0, 1] range")
        else:
            if len(cfg.MODEL.FEATURE_MAPS) != len(cfg.MODEL.DROPOUT_VALUES):
                if all(x == 0 for x in cfg.MODEL.DROPOUT_VALUES):
                    opts.extend(['MODEL.DROPOUT_VALUES', (0.,)*len(cfg.MODEL.FEATURE_MAPS)])
                elif any(not check_value(x) for x in cfg.MODEL.DROPOUT_VALUES):
                    raise ValueError("'MODEL.DROPOUT_VALUES' not in [0, 1] range")
                else:
                    raise ValueError("'MODEL.FEATURE_MAPS' and 'MODEL.DROPOUT_VALUES' lengths must be equal")

        # Adjust Z_DOWN values to feature maps
        if all(x == 0 for x in cfg.MODEL.Z_DOWN):
            opts.extend(['MODEL.Z_DOWN', (2,)*(len(cfg.MODEL.FEATURE_MAPS)-1)])
        elif any([False for x in cfg.MODEL.Z_DOWN if x != 1 and x != 2]):
            raise ValueError("'MODEL.Z_DOWN' needs to be 1 or 2")
        else:
            if model_arch == 'multiresunet' and len(cfg.MODEL.Z_DOWN) != 4:
                raise ValueError("'MODEL.Z_DOWN' length must be 4 when using 'multiresunet'")
            elif len(cfg.MODEL.FEATURE_MAPS)-1 != len(cfg.MODEL.Z_DOWN):
                raise ValueError("'MODEL.FEATURE_MAPS' length minus one and 'MODEL.Z_DOWN' length must be equal")
        
        # Adjust ISOTROPY values to feature maps
        if all(x == False for x in cfg.MODEL.ISOTROPY):
            opts.extend(['MODEL.ISOTROPY', (False,)*(len(cfg.MODEL.FEATURE_MAPS))])

    # Correct UPSCALING for other workflows than SR
    if len(cfg.PROBLEM.SUPER_RESOLUTION.UPSCALING) == 0:
        opts.extend(['PROBLEM.SUPER_RESOLUTION.UPSCALING', (1,)*dim_count])

    if len(opts) > 0:
        cfg.merge_from_list(opts)

    if cfg.MODEL.SOURCE == "biapy":
        assert cfg.MODEL.LAST_ACTIVATION.lower() in ["relu", "tanh", "leaky_relu", "elu", "gelu", "silu", "sigmoid","softmax", "linear", "none"], \
            "Get unknown activation key {}".format(activation)
    
        if cfg.MODEL.UPSAMPLE_LAYER.lower() not in ["upsampling", "convtranspose"]:
            raise ValueError("cfg.MODEL.UPSAMPLE_LAYER' needs to be one between ['upsampling', 'convtranspose']. Provided {}"
                            .format(cfg.MODEL.UPSAMPLE_LAYER))
<<<<<<< HEAD
        if cfg.PROBLEM.TYPE in ["SEMANTIC_SEG", "INSTANCE_SEG", "DETECTION", "DENOISING"] and \
            model_arch not in ['unet', 'resunet', 'resunet++', 'seunet', 'attention_unet', 'resunet_se', 'unetr', 'multiresunet']:
            raise ValueError("Architectures available for {} are: ['unet', 'resunet', 'resunet++', 'seunet', 'attention_unet', 'resunet_se', 'unetr', 'multiresunet']"
                            .format(cfg.PROBLEM.TYPE))
        if cfg.PROBLEM.TYPE == 'SUPER_RESOLUTION':
            if cfg.PROBLEM.NDIM == '2D' and model_arch not in ['edsr', 'rcan', 'dfcan', 'wdsr', 'unet', 'resunet', 'resunet++', 'seunet', 'resunet_se', 'attention_unet', 'multiresunet']:
                raise ValueError("Architectures available for 2D 'SUPER_RESOLUTION' are: ['edsr', 'rcan', 'dfcan', 'wdsr', 'unet', 'resunet', 'resunet++', 'seunet', 'resunet_se', 'attention_unet', 'multiresunet']")
=======
        if cfg.PROBLEM.TYPE in ["SEMANTIC_SEG", "INSTANCE_SEG", "DETECTION", "DENOISING"]:
            if model_arch not in ['unet', 'resunet', 'resunet++', 'seunet', 'attention_unet', 'unetr', 'multiresunet']:
                raise ValueError("Architectures available for {} are: ['unet', 'resunet', 'resunet++', 'seunet', 'attention_unet', 'unetr', 'multiresunet']"
                                .format(cfg.PROBLEM.TYPE))
        elif cfg.PROBLEM.TYPE == 'SUPER_RESOLUTION':
            if cfg.PROBLEM.NDIM == '2D' and model_arch not in ['edsr', 'rcan', 'dfcan', 'wdsr', 'unet', 'resunet', 'resunet++', 'seunet', 'attention_unet', 'multiresunet']:
                raise ValueError("Architectures available for 2D 'SUPER_RESOLUTION' are: ['edsr', 'rcan', 'dfcan', 'wdsr', 'unet', 'resunet', 'resunet++', 'seunet', 'attention_unet', 'multiresunet']")
>>>>>>> a3702fda
            elif cfg.PROBLEM.NDIM == '3D':
                if model_arch not in ['unet', 'resunet', 'resunet++', 'seunet', 'attention_unet', 'multiresunet']:
                    raise ValueError("Architectures available for 3D 'SUPER_RESOLUTION' are: ['unet', 'resunet', 'resunet++', 'seunet', 'resunet_se', 'attention_unet', 'multiresunet']")
                assert cfg.MODEL.UNET_SR_UPSAMPLE_POSITION in ["pre", "post"], "'MODEL.UNET_SR_UPSAMPLE_POSITION' not in ['pre', 'post']"
        elif cfg.PROBLEM.TYPE == 'IMAGE_TO_IMAGE':
            if model_arch not in ['edsr', 'rcan', 'dfcan', 'wdsr', 'unet', 'resunet', 'resunet++', 'seunet', 'attention_unet', 'unetr', 'multiresunet']:
                raise ValueError("Architectures available for 2D 'SUPER_RESOLUTION' are: ['edsr', 'rcan', 'dfcan', 'wdsr', 'unet', 'resunet', 'resunet++', 'seunet', 'attention_unet', 'unetr', 'multiresunet']")
        elif cfg.PROBLEM.TYPE == 'SELF_SUPERVISED':
            if model_arch not in ['unet', 'resunet', 'resunet++', 'attention_unet', 'multiresunet', 'seunet',  
                'resunet_se', 'unetr', 'edsr', 'rcan', 'dfcan', 'wdsr', 'vit', 'mae']:
                raise ValueError("'SELF_SUPERVISED' models available are these: ['unet', 'resunet', 'resunet++', 'attention_unet', 'multiresunet', 'seunet', 'resunet_se', " 
                    "'unetr', 'edsr', 'rcan', 'dfcan', 'wdsr', 'vit', 'mae']")
        elif cfg.PROBLEM.TYPE == 'CLASSIFICATION':
            if model_arch not in ['simple_cnn', 'vit'] and 'efficientnet' not in model_arch:
                raise ValueError("Architectures available for 'CLASSIFICATION' are: ['simple_cnn', 'efficientnet_b[0-7]', 'vit']")
            if cfg.PROBLEM.NDIM == '3D' and 'efficientnet' in model_arch:
                raise ValueError("EfficientNet architectures are only available for 2D images")
        if model_arch in ['unetr', 'vit', 'mae']:    
            if model_arch == 'mae' and cfg.PROBLEM.TYPE != 'SELF_SUPERVISED':
                raise ValueError("'mae' model can only be used in 'SELF_SUPERVISED' workflow")
            if cfg.MODEL.VIT_EMBED_DIM % cfg.MODEL.VIT_NUM_HEADS != 0:
                raise ValueError("'MODEL.VIT_EMBED_DIM' should be divisible by 'MODEL.VIT_NUM_HEADS'")
            if not all([i == cfg.DATA.PATCH_SIZE[0] for i in cfg.DATA.PATCH_SIZE[:-1]]):      
                raise ValueError("'unetr', 'vit' 'mae' models need to have same shape in all dimensions (e.g. DATA.PATCH_SIZE = (80,80,80,1) )")
        # Check that the input patch size is divisible in every level of the U-Net's like architectures, as the model
        # will throw an error not very clear for users
        if model_arch in ['unet', 'resunet', 'resunet++', 'seunet', 'resunet_se', 'attention_unet', 'multiresunet']:
            z_size = cfg.DATA.PATCH_SIZE[0]
            for i in range(len(cfg.MODEL.FEATURE_MAPS)-1):
                sizes = cfg.DATA.PATCH_SIZE[:-1]
                if not all([False for x in sizes if x%(np.power(2,(i+1))) != 0 and z_size % cfg.MODEL.Z_DOWN[i] != 0 or x == 0]):
                    m = "The 'DATA.PATCH_SIZE' provided is not divisible by 2 in each of the U-Net's levels. You can:\n 1) Reduce the number " + \
                            "of levels (by reducing 'cfg.MODEL.FEATURE_MAPS' array's length)\n 2) Increase 'DATA.PATCH_SIZE'"
                    if cfg.PROBLEM.NDIM == '3D':
                        m += "\n 3) If the Z axis is the problem, as the patch size is normally less than in other axis due to resolution, you " + \
                            "can tune 'MODEL.Z_DOWN' variable to not downsample the image in all U-Net levels"
                    raise ValueError(m)
                z_size = z_size // cfg.MODEL.Z_DOWN[i]

    if cfg.MODEL.LOAD_CHECKPOINT and check_data_paths:
        if not os.path.exists(get_checkpoint_path(cfg, jobname)):
            raise FileNotFoundError(f"Model checkpoint not found at {get_checkpoint_path(cfg, jobname)}")

    ### Train ###
    assert cfg.TRAIN.OPTIMIZER in ['SGD', 'ADAM', 'ADAMW'], "TRAIN.OPTIMIZER not in ['SGD', 'ADAM', 'ADAMW']"
    assert cfg.LOSS.TYPE in ['CE', 'W_CE_DICE', 'MASKED_BCE'], "LOSS.TYPE not in ['CE', 'W_CE_DICE', 'MASKED_BCE']"
    if cfg.TRAIN.LR_SCHEDULER.NAME != '':
        if cfg.TRAIN.LR_SCHEDULER.NAME not in ['reduceonplateau', 'warmupcosine', 'onecycle']:
            raise ValueError("'TRAIN.LR_SCHEDULER.NAME' must be one between ['reduceonplateau', 'warmupcosine', 'onecycle']")
        if cfg.TRAIN.LR_SCHEDULER.MIN_LR == -1. and cfg.TRAIN.LR_SCHEDULER.NAME != 'onecycle':
            raise ValueError("'TRAIN.LR_SCHEDULER.MIN_LR' needs to be set when 'TRAIN.LR_SCHEDULER.NAME' is between ['reduceonplateau', 'warmupcosine']")

        if cfg.TRAIN.LR_SCHEDULER.NAME == 'reduceonplateau':
            if cfg.TRAIN.LR_SCHEDULER.REDUCEONPLATEAU_PATIENCE == -1:
                raise ValueError("'TRAIN.LR_SCHEDULER.REDUCEONPLATEAU_PATIENCE' needs to be set when 'TRAIN.LR_SCHEDULER.NAME' is 'reduceonplateau'")
            if cfg.TRAIN.LR_SCHEDULER.REDUCEONPLATEAU_PATIENCE >= cfg.TRAIN.PATIENCE:
                raise ValueError("'TRAIN.LR_SCHEDULER.REDUCEONPLATEAU_PATIENCE' needs to be less than 'TRAIN.PATIENCE' ")
      
        if cfg.TRAIN.LR_SCHEDULER.NAME == 'warmupcosine':
            if cfg.TRAIN.LR_SCHEDULER.WARMUP_COSINE_DECAY_EPOCHS == -1:
                raise ValueError("'TRAIN.LR_SCHEDULER.WARMUP_COSINE_DECAY_EPOCHS' needs to be set when 'TRAIN.LR_SCHEDULER.NAME' is 'warmupcosine'")
            if cfg.TRAIN.LR_SCHEDULER.WARMUP_COSINE_DECAY_EPOCHS > cfg.TRAIN.EPOCHS:
                raise ValueError("'TRAIN.LR_SCHEDULER.WARMUP_COSINE_DECAY_EPOCHS' needs to be less than 'TRAIN.EPOCHS'")

    #### Augmentation ####
    if cfg.AUGMENTOR.ENABLE:
        if not check_value(cfg.AUGMENTOR.DA_PROB):
            raise ValueError("AUGMENTOR.DA_PROB not in [0, 1] range")
        if cfg.AUGMENTOR.RANDOM_ROT:
            if not check_value(cfg.AUGMENTOR.RANDOM_ROT_RANGE, (-360,360)):
                raise ValueError("AUGMENTOR.RANDOM_ROT_RANGE values needs to be between [-360,360]")
        if cfg.AUGMENTOR.SHEAR:
            if not check_value(cfg.AUGMENTOR.SHEAR_RANGE, (-360,360)):
                raise ValueError("AUGMENTOR.SHEAR_RANGE values needs to be between [-360,360]")
        if cfg.AUGMENTOR.ELASTIC:
            if cfg.AUGMENTOR.E_MODE not in ['constant', 'nearest', 'reflect', 'wrap']:
                raise ValueError("AUGMENTOR.E_MODE not in ['constant', 'nearest', 'reflect', 'wrap']")
        if cfg.AUGMENTOR.BRIGHTNESS: 
            if cfg.AUGMENTOR.BRIGHTNESS_MODE not in ['2D', '3D'] and cfg.PROBLEM.NDIM == "3D":
                raise ValueError("AUGMENTOR.BRIGHTNESS_MODE not in ['2D', '3D']")
        if cfg.AUGMENTOR.CONTRAST:
            if cfg.AUGMENTOR.CONTRAST_MODE not in ['2D', '3D'] and cfg.PROBLEM.NDIM == "3D":
                raise ValueError("AUGMENTOR.CONTRAST_MODE not in ['2D', '3D']")
        if cfg.AUGMENTOR.BRIGHTNESS_EM:
            if cfg.AUGMENTOR.BRIGHTNESS_EM_MODE not in ['2D', '3D'] and cfg.PROBLEM.NDIM == "3D":
                raise ValueError("AUGMENTOR.BRIGHTNESS_EM_MODE not in ['2D', '3D']")
        if cfg.AUGMENTOR.CONTRAST_EM:
            if cfg.AUGMENTOR.CONTRAST_EM_MODE not in ['2D', '3D'] and cfg.PROBLEM.NDIM == "3D":
                raise ValueError("AUGMENTOR.CONTRAST_EM_MODE not in ['2D', '3D']")
        if cfg.AUGMENTOR.DROPOUT:
            if not check_value(cfg.AUGMENTOR.DROP_RANGE):
                raise ValueError("AUGMENTOR.DROP_RANGE values not in [0, 1] range")
        if cfg.AUGMENTOR.CUTOUT:
            if not check_value(cfg.AUGMENTOR.COUT_SIZE):
                raise ValueError("AUGMENTOR.COUT_SIZE values not in [0, 1] range")
        if cfg.AUGMENTOR.CUTBLUR:
            if not check_value(cfg.AUGMENTOR.CBLUR_SIZE):
                raise ValueError("AUGMENTOR.CBLUR_SIZE values not in [0, 1] range")
            if not check_value(cfg.AUGMENTOR.CBLUR_DOWN_RANGE, (1,8)):
                raise ValueError("AUGMENTOR.CBLUR_DOWN_RANGE values not in [1, 8] range")
        if cfg.AUGMENTOR.CUTMIX:
            if not check_value(cfg.AUGMENTOR.CMIX_SIZE):
                raise ValueError("AUGMENTOR.CMIX_SIZE values not in [0, 1] range")
        if cfg.AUGMENTOR.CUTNOISE:
            if not check_value(cfg.AUGMENTOR.CNOISE_SCALE):
                raise ValueError("AUGMENTOR.CNOISE_SCALE values not in [0, 1] range")
            if not check_value(cfg.AUGMENTOR.CNOISE_SIZE):
                raise ValueError("AUGMENTOR.CNOISE_SIZE values not in [0, 1] range")
        if cfg.AUGMENTOR.GRIDMASK:
            if not check_value(cfg.AUGMENTOR.GRID_RATIO):
                raise ValueError("AUGMENTOR.GRID_RATIO not in [0, 1] range")
            if cfg.AUGMENTOR.GRID_D_RANGE[0] >= cfg.AUGMENTOR.GRID_D_RANGE[1]:
                raise ValueError("cfg.AUGMENTOR.GRID_D_RANGE[0] needs to be larger than cfg.AUGMENTOR.GRID_D_RANGE[1]"
                                "Provided {}".format(cfg.AUGMENTOR.GRID_D_RANGE))
            if not check_value(cfg.AUGMENTOR.GRID_D_RANGE):
                raise ValueError("cfg.AUGMENTOR.GRID_D_RANGE values not in [0, 1] range")
            if not check_value(cfg.AUGMENTOR.GRID_ROTATE):
                raise ValueError("AUGMENTOR.GRID_ROTATE not in [0, 1] range")
                             
    #### Post-processing ####
    if cfg.TEST.POST_PROCESSING.REMOVE_CLOSE_POINTS:
        if len(cfg.DATA.TEST.RESOLUTION) == 1:
            raise ValueError("'DATA.TEST.RESOLUTION' must be set when using 'TEST.POST_PROCESSING.REMOVE_CLOSE_POINTS'")
        if len(cfg.DATA.TEST.RESOLUTION) != dim_count:
            raise ValueError("'DATA.TEST.RESOLUTION' must match in length to {}, which is the number of "
                             "dimensions".format(dim_count))
        if cfg.TEST.POST_PROCESSING.REMOVE_CLOSE_POINTS_RADIUS[0] == -1:
            raise ValueError("'TEST.POST_PROCESSING.REMOVE_CLOSE_POINTS' needs to be set when 'TEST.POST_PROCESSING.REMOVE_CLOSE_POINTS' is True")   <|MERGE_RESOLUTION|>--- conflicted
+++ resolved
@@ -629,23 +629,13 @@
         if cfg.MODEL.UPSAMPLE_LAYER.lower() not in ["upsampling", "convtranspose"]:
             raise ValueError("cfg.MODEL.UPSAMPLE_LAYER' needs to be one between ['upsampling', 'convtranspose']. Provided {}"
                             .format(cfg.MODEL.UPSAMPLE_LAYER))
-<<<<<<< HEAD
-        if cfg.PROBLEM.TYPE in ["SEMANTIC_SEG", "INSTANCE_SEG", "DETECTION", "DENOISING"] and \
-            model_arch not in ['unet', 'resunet', 'resunet++', 'seunet', 'attention_unet', 'resunet_se', 'unetr', 'multiresunet']:
-            raise ValueError("Architectures available for {} are: ['unet', 'resunet', 'resunet++', 'seunet', 'attention_unet', 'resunet_se', 'unetr', 'multiresunet']"
-                            .format(cfg.PROBLEM.TYPE))
-        if cfg.PROBLEM.TYPE == 'SUPER_RESOLUTION':
+        if cfg.PROBLEM.TYPE in ["SEMANTIC_SEG", "INSTANCE_SEG", "DETECTION", "DENOISING"]:
+            if model_arch not in ['unet', 'resunet', 'resunet++', 'seunet', 'attention_unet', 'resunet_se', 'unetr', 'multiresunet']:
+                raise ValueError("Architectures available for {} are: ['unet', 'resunet', 'resunet++', 'seunet', 'attention_unet', 'resunet_se', 'unetr', 'multiresunet']"
+                                .format(cfg.PROBLEM.TYPE))
+        elif cfg.PROBLEM.TYPE == 'SUPER_RESOLUTION':
             if cfg.PROBLEM.NDIM == '2D' and model_arch not in ['edsr', 'rcan', 'dfcan', 'wdsr', 'unet', 'resunet', 'resunet++', 'seunet', 'resunet_se', 'attention_unet', 'multiresunet']:
                 raise ValueError("Architectures available for 2D 'SUPER_RESOLUTION' are: ['edsr', 'rcan', 'dfcan', 'wdsr', 'unet', 'resunet', 'resunet++', 'seunet', 'resunet_se', 'attention_unet', 'multiresunet']")
-=======
-        if cfg.PROBLEM.TYPE in ["SEMANTIC_SEG", "INSTANCE_SEG", "DETECTION", "DENOISING"]:
-            if model_arch not in ['unet', 'resunet', 'resunet++', 'seunet', 'attention_unet', 'unetr', 'multiresunet']:
-                raise ValueError("Architectures available for {} are: ['unet', 'resunet', 'resunet++', 'seunet', 'attention_unet', 'unetr', 'multiresunet']"
-                                .format(cfg.PROBLEM.TYPE))
-        elif cfg.PROBLEM.TYPE == 'SUPER_RESOLUTION':
-            if cfg.PROBLEM.NDIM == '2D' and model_arch not in ['edsr', 'rcan', 'dfcan', 'wdsr', 'unet', 'resunet', 'resunet++', 'seunet', 'attention_unet', 'multiresunet']:
-                raise ValueError("Architectures available for 2D 'SUPER_RESOLUTION' are: ['edsr', 'rcan', 'dfcan', 'wdsr', 'unet', 'resunet', 'resunet++', 'seunet', 'attention_unet', 'multiresunet']")
->>>>>>> a3702fda
             elif cfg.PROBLEM.NDIM == '3D':
                 if model_arch not in ['unet', 'resunet', 'resunet++', 'seunet', 'attention_unet', 'multiresunet']:
                     raise ValueError("Architectures available for 3D 'SUPER_RESOLUTION' are: ['unet', 'resunet', 'resunet++', 'seunet', 'resunet_se', 'attention_unet', 'multiresunet']")
