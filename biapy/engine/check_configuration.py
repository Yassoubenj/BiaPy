--- conflicted
+++ resolved
@@ -57,11 +57,7 @@
     if cfg.TEST.POST_PROCESSING.DET_WATERSHED:
         for x in cfg.TEST.POST_PROCESSING.DET_WATERSHED_FIRST_DILATION:
             if not isinstance(x, list):
-<<<<<<< HEAD
-                raise ValueError("'TEST.POST_PROCESSING.DET_WATERSHED_FIRST_DILATION' need to be a list of list")
-=======
                 raise ValueError("'TEST.POST_PROCESSING.DET_WATERSHED_FIRST_DILATION' needs to be a list of list") 
->>>>>>> d084bedb
             if any(y == -1 for y in x):
                 raise ValueError("Please set 'TEST.POST_PROCESSING.DET_WATERSHED_FIRST_DILATION' when using 'TEST.POST_PROCESSING.DET_WATERSHED_FIRST_DILATION'")
             if len(x) != dim_count:
@@ -84,42 +80,6 @@
             "'TEST.POST_PROCESSING.MEASURE_PROPERTIES.REMOVE_BY_PROPERTIES.SIGN' need to have same length")
             
     if cfg.PROBLEM.TYPE == 'DETECTION':
-<<<<<<< HEAD
-        for i in range(len(cfg.TEST.POST_PROCESSING.REMOVE_BY_PROPERTIES)):
-            if len(cfg.TEST.POST_PROCESSING.REMOVE_BY_PROPERTIES[i]) > 1:
-                raise ValueError("In DETECTION 'TEST.POST_PROCESSING.REMOVE_BY_PROPERTIES' can only be used for filtering 'circularity'.")
-            if len(cfg.TEST.POST_PROCESSING.REMOVE_BY_PROPERTIES[i]) == 1 and cfg.TEST.POST_PROCESSING.REMOVE_BY_PROPERTIES[i][0] != 'circularity':
-                raise ValueError("In DETECTION 'TEST.POST_PROCESSING.REMOVE_BY_PROPERTIES' can only be used for filtering 'circularity'.")
-
-    for i in range(len(cfg.TEST.POST_PROCESSING.REMOVE_BY_PROPERTIES)):
-        if len(cfg.TEST.POST_PROCESSING.REMOVE_BY_PROPERTIES[i]) == 0 or \
-           len(cfg.TEST.POST_PROCESSING.REMOVE_BY_PROPERTIES_VALUES[i]) == 0 or \
-           len(cfg.TEST.POST_PROCESSING.REMOVE_BY_PROPERTIES_SIGN[i]) == 0:
-           raise ValueError("'TEST.POST_PROCESSING.REMOVE_BY_PROPERTIES', 'TEST.POST_PROCESSING.REMOVE_BY_PROPERTIES_VALUES' and "
-                "'TEST.POST_PROCESSING.REMOVE_BY_PROPERTIES_SIGN' can not be defined as [[]]. Leave them as []")
-
-        if not (len(cfg.TEST.POST_PROCESSING.REMOVE_BY_PROPERTIES[i]) == \
-            len(cfg.TEST.POST_PROCESSING.REMOVE_BY_PROPERTIES_VALUES[i]) == \
-            len(cfg.TEST.POST_PROCESSING.REMOVE_BY_PROPERTIES_SIGN[i])):
-            raise ValueError("'TEST.POST_PROCESSING.REMOVE_BY_PROPERTIES', 'TEST.POST_PROCESSING.REMOVE_BY_PROPERTIES_VALUES' and "
-                "'TEST.POST_PROCESSING.REMOVE_BY_PROPERTIES_SIGN' need to have same length")
-
-        if len(cfg.TEST.POST_PROCESSING.REMOVE_BY_PROPERTIES[i]) > 0 and cfg.PROBLEM.TYPE not in ['INSTANCE_SEG', 'DETECTION']:
-            raise ValueError("'TEST.POST_PROCESSING.REMOVE_BY_PROPERTIES' can only be used in INSTANCE_SEG and DETECTION workflows")
-
-        # Check for unique values
-        if len([item for item, count in collections.Counter(cfg.TEST.POST_PROCESSING.REMOVE_BY_PROPERTIES[i]).items() if count > 1]) > 0:
-            raise ValueError("Non repeated values are allowed in 'TEST.POST_PROCESSING.REMOVE_BY_PROPERTIES'")
-        for j in range(len(cfg.TEST.POST_PROCESSING.REMOVE_BY_PROPERTIES[i])):
-            if cfg.TEST.POST_PROCESSING.REMOVE_BY_PROPERTIES[i][j] not in ['circularity', 'npixels', 'area', 'diameter']:
-                raise ValueError("'TEST.POST_PROCESSING.REMOVE_BY_PROPERTIES' can only be one among these: ['circularity', 'npixels', 'area', 'diameter']")
-            if cfg.TEST.POST_PROCESSING.REMOVE_BY_PROPERTIES_SIGN[i][j] not in ['gt', 'ge', 'lt', 'le']:
-                raise ValueError("'TEST.POST_PROCESSING.REMOVE_BY_PROPERTIES_SIGN' can only be one among these: ['gt', 'ge', 'lt', 'le']")
-            if cfg.TEST.POST_PROCESSING.REMOVE_BY_PROPERTIES[i][j] == "circularity" and not check_value(cfg.TEST.POST_PROCESSING.REMOVE_BY_PROPERTIES_VALUES[i][j]):
-                raise ValueError("Circularity can only have values in [0, 1] range (check  'TEST.POST_PROCESSING.REMOVE_BY_PROPERTIES_VALUES' values)")
-
-    if cfg.PROBLEM.TYPE != 'INSTANCE_SEG':
-=======
         if cfg.TEST.POST_PROCESSING.MEASURE_PROPERTIES.ENABLE and \
             cfg.TEST.POST_PROCESSING.MEASURE_PROPERTIES.REMOVE_BY_PROPERTIES.ENABLE:
             for i in range(len(cfg.TEST.POST_PROCESSING.MEASURE_PROPERTIES.REMOVE_BY_PROPERTIES.PROPS)):
@@ -167,7 +127,6 @@
                     raise ValueError("Circularity can only have values in [0, 1] range (check  'TEST.POST_PROCESSING.MEASURE_PROPERTIES.REMOVE_BY_PROPERTIES.VALUES' values)")
                     
     if cfg.PROBLEM.TYPE != 'INSTANCE_SEG':  
->>>>>>> d084bedb
         if cfg.TEST.POST_PROCESSING.VORONOI_ON_MASK:
             raise ValueError("'TEST.POST_PROCESSING.VORONOI_ON_MASK' can only be enabled in a 'INSTANCE_SEG' problem")
     if cfg.TEST.POST_PROCESSING.DET_WATERSHED and cfg.PROBLEM.TYPE != 'DETECTION':
@@ -354,13 +313,6 @@
         if cfg.TEST.POST_PROCESSING.DET_WATERSHED:
             if any(len(x) != dim_count for x in cfg.TEST.POST_PROCESSING.DET_WATERSHED_FIRST_DILATION):
                 raise ValueError("Each structure object defined in 'TEST.POST_PROCESSING.DET_WATERSHED_FIRST_DILATION' "
-<<<<<<< HEAD
-                                 "need to be of {} dimension".format(dim_count))
-            if len(cfg.TEST.POST_PROCESSING.REMOVE_BY_PROPERTIES[0]) != 0:
-                raise ValueError("'TEST.POST_PROCESSING.REMOVE_BY_PROPERTIES' need to be set to 'circularity' filtering when 'TEST.POST_PROCESSING.DET_WATERSHED' is enabled")
-            if cfg.TEST.POST_PROCESSING.REMOVE_BY_PROPERTIES[0][0] != 'circularity':
-                raise ValueError("'TEST.POST_PROCESSING.REMOVE_BY_PROPERTIES' need to be set to 'circularity' filtering when 'TEST.POST_PROCESSING.DET_WATERSHED' is enabled")
-=======
                                  "needs to be of {} dimension".format(dim_count))
             if not cfg.TEST.POST_PROCESSING.MEASURE_PROPERTIES.ENABLE or \
                 not cfg.TEST.POST_PROCESSING.MEASURE_PROPERTIES.REMOVE_BY_PROPERTIES.ENABLE:
@@ -372,7 +324,6 @@
             if cfg.TEST.POST_PROCESSING.MEASURE_PROPERTIES.REMOVE_BY_PROPERTIES.PROPS[0][0] not in ['circularity', 'sphericity']: 
                 raise ValueError("'TEST.POST_PROCESSING.MEASURE_PROPERTIES.REMOVE_BY_PROPERTIES.PROPS' needs to be set to 'circularity' or 'sphericity' filtering "
                     "when 'TEST.POST_PROCESSING.DET_WATERSHED' is enabled")
->>>>>>> d084bedb
         if cfg.TEST.DET_POINT_CREATION_FUNCTION not in ['peak_local_max', 'blob_log']:
             raise ValueError("'TEST.DET_POINT_CREATION_FUNCTION' must be one between: ['peak_local_max', 'blob_log']")
         if cfg.MODEL.SOURCE == "torchvision":
@@ -410,11 +361,7 @@
                 raise ValueError("PROBLEM.SELF_SUPERVISED.NOISE not in [0, 1] range")
         elif cfg.PROBLEM.SELF_SUPERVISED.PRETEXT_TASK == "masking":
             if model_arch != 'mae':
-<<<<<<< HEAD
-                raise ValueError("'MODEL.ARCHITECTURE' need to be 'mae' when 'PROBLEM.SELF_SUPERVISED.PRETEXT_TASK' is 'masking'")
-=======
                 raise ValueError("'MODEL.ARCHITECTURE' needs to be 'mae' when 'PROBLEM.SELF_SUPERVISED.PRETEXT_TASK' is 'masking'")  
->>>>>>> d084bedb
         else:
             raise ValueError("'PROBLEM.SELF_SUPERVISED.PRETEXT_TASK' needs to be among these options: ['crappify', 'masking']")
         if cfg.MODEL.SOURCE == "torchvision":
