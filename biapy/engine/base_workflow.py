--- conflicted
+++ resolved
@@ -314,8 +314,6 @@
                     if self.Y_val is not None and len(self.X_val) != len(self.Y_val):
                         raise ValueError("Different number of raw and ground truth items ({} vs {}). "
                             "Please check the data!".format(len(self.X_val), len(self.Y_val)))
-<<<<<<< HEAD
-=======
                 else:
                     # Checking if the user inputted Zarr/H5 files 
                     zarr_files = sorted(next(os.walk(self.cfg.DATA.VAL.PATH))[1])
@@ -359,7 +357,6 @@
 
                     else:        
                         self.X_val, self.Y_val = None, None
->>>>>>> b6175df7
 
         # Ensure all the processes have read the data                 
         if is_dist_avail_and_initialized():
@@ -1298,7 +1295,6 @@
                         
                     del output    
 
-<<<<<<< HEAD
                 self.stats['patch_counter'] += self._X.shape[0]
 
                 # Predict each patch
@@ -1312,51 +1308,6 @@
                                 axis_order_back=self.axis_order_back, pred_func=self.model_call_func, 
                                 axis_order=self.axis_order, device=self.device)
                         p = self.apply_model_activations(p)
-=======
-            # Evaluate each patch
-            if self.cfg.DATA.TEST.LOAD_GT and self.cfg.TEST.EVALUATE:
-                l = int(math.ceil(self._X.shape[0]/self.cfg.TRAIN.BATCH_SIZE))
-                for k in tqdm(range(l), leave=False, disable=not is_main_process()):
-                    top = (k+1)*self.cfg.TRAIN.BATCH_SIZE if (k+1)*self.cfg.TRAIN.BATCH_SIZE < self._X.shape[0] else self._X.shape[0]
-                    with torch.cuda.amp.autocast():
-                        output = self.apply_model_activations(self.model_call_func(self._X[k*self.cfg.TRAIN.BATCH_SIZE:top]))
-                        loss = self.loss(output, to_pytorch_format(self._Y[k*self.cfg.TRAIN.BATCH_SIZE:top], self.axis_order, self.device, dtype=self.loss_dtype))
-
-                    # Calculate the metrics
-                    train_iou = self.metric_calculation(output, to_pytorch_format(self._Y[k*self.cfg.TRAIN.BATCH_SIZE:top], self.axis_order, self.device, dtype=self.loss_dtype))
-                    
-                    self.stats['loss_per_crop'] += loss.item()
-                    self.stats['iou_per_crop'] += train_iou
-                    
-                del output    
-
-            self.stats['patch_counter'] += self._X.shape[0]
-
-            # Predict each patch
-            if self.cfg.TEST.AUGMENTATION:
-                for k in tqdm(range(self._X.shape[0]), leave=False, disable=not is_main_process()):
-                    if self.cfg.PROBLEM.NDIM == '2D':
-                        p = ensemble8_2d_predictions(self._X[k], axis_order_back=self.axis_order_back,
-                            pred_func=self.model_call_func, axis_order=self.axis_order, device=self.device)
-                    else:
-                        p = ensemble16_3d_predictions(self._X[k], batch_size_value=self.cfg.TRAIN.BATCH_SIZE,
-                            axis_order_back=self.axis_order_back, pred_func=self.model_call_func, 
-                            axis_order=self.axis_order, device=self.device)
-                    p = self.apply_model_activations(p)
-                    # Multi-head concatenation
-                    if isinstance(p, list):
-                        p = torch.cat((p[0], p[1]), dim=1)
-                    p = to_numpy_format(p, self.axis_order_back)
-                    if 'pred' not in locals():
-                        pred = np.zeros((self._X.shape[0],)+p.shape[1:], dtype=self.dtype)
-                    pred[k] = p
-            else:
-                l = int(math.ceil(self._X.shape[0]/self.cfg.TRAIN.BATCH_SIZE))
-                for k in tqdm(range(l), leave=False, disable=not is_main_process()):
-                    top = (k+1)*self.cfg.TRAIN.BATCH_SIZE if (k+1)*self.cfg.TRAIN.BATCH_SIZE < self._X.shape[0] else self._X.shape[0]
-                    with torch.cuda.amp.autocast():
-                        p = self.apply_model_activations(self.model_call_func(self._X[k*self.cfg.TRAIN.BATCH_SIZE:top]))
->>>>>>> b6175df7
                         # Multi-head concatenation
                         if isinstance(p, list):
                             p = torch.cat((p[0], p[1]), dim=1)
