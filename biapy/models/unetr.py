import math
import torch
import torch.nn as nn
from timm.models.vision_transformer import Block
from typing import List

from biapy.models.blocks import DoubleConvBlock, ConvBlock, get_norm_2d, get_norm_3d
from biapy.models.tr_layers import PatchEmbed

class UNETR(nn.Module):
    """
    UNETR architecture. It combines a ViT with U-Net, replaces the convolutional encoder 
    with the ViT and adapt each skip connection signal to their layer's spatial dimensionality. 

    Reference: `UNETR: Transformers for 3D Medical Image Segmentation 
    <https://openaccess.thecvf.com/content/WACV2022/html/Hatamizadeh_UNETR_Transformers_for_3D_Medical_Image_Segmentation_WACV_2022_paper.html>`_.

    Parameters
    ----------
    input_shape : 3D/4D tuple
        Dimensions of the input image. E.g. ``(y, x, channels)`` or ``(z, y, x, channels)``.
        
    patch_size : int
        Size of the patches that are extracted from the input image. As an example, to use ``16x16`` 
        patches, set ``patch_size = 16``.

    embed_dim : int
        Dimension of the embedding space.

    depth : int
        Number of transformer encoder layers.

    num_heads : int
        Number of heads in the multi-head attention layer.

    mlp_ratio : float, optional
        Ratio to multiply ``embed_dim`` to obtain the dense layers of the final classifier. 

    num_filters: int, optional
        Number of filters in the first UNETR's layer of the decoder. In each layer the previous number of filters is 
        doubled.

    norm_layer : Torch layer, optional
        Normalization layer to use in ViT backbone.

    n_classes : int, optional
        Number of classes to predict. Is the number of channels in the output tensor.

    decoder_activation : str, optional
        Activation function for the decoder.

    ViT_hidd_mult : int, optional
        Multiple of the transformer encoder layers from of which the skip connection signal is going to be extracted.
        E.g. if we have ``12`` transformer encoder layers, and we set ``ViT_hidd_mult = 3``, we are going to take
        ``[1*ViT_hidd_mult, 2*ViT_hidd_mult, 3*ViT_hidd_mult]`` -> ``[Z3, Z6, Z9]`` encoder's signals. 

    normalization : str, optional
        Normalization layer (one of ``'bn'``, ``'sync_bn'`` ``'in'``, ``'gn'`` or ``'none'``).

    dropout : bool, optional
        Dropout rate for the decoder (can be a list of dropout rates for each layer).

    k_size : int, optional
        Decoder convolutions' kernel size.

    output_channels : str, optional
        Channels to operate with. Possible values: ``BC``, ``BCD``, ``BP``, ``BCDv2``,
        ``BDv2``, ``Dv2`` and ``BCM``.

    Returns
    -------
    model : Torch model
        UNETR model.
    """
    def __init__(self, input_shape, patch_size, embed_dim, depth, num_heads, mlp_ratio=4., num_filters = 16, 
<<<<<<< HEAD
        norm_layer=nn.LayerNorm, n_classes = 1, decoder_activation = 'relu', ViT_hidd_mult = 3, normalization = 'bn', 
        dropout = 0.0, output_channels="BC"):
=======
        norm_layer=nn.LayerNorm, n_classes = 1, decoder_activation = 'relu', ViT_hidd_mult = 3, batch_norm = True, 
        dropout = 0.0, k_size=3, output_channels="BC"):
>>>>>>> 4c409840
        super().__init__()
        
        self.input_shape = input_shape
        self.embed_dim = embed_dim
        self.patch_size = patch_size
        self.ViT_hidd_mult = ViT_hidd_mult
        self.ndim = 3 if len(input_shape) == 4 else 2
        self.n_classes = 1 if n_classes <= 2 else n_classes
        self.multiclass = True if n_classes > 2 and output_channels is not None else False
        self.k_size = k_size
        
        if self.ndim == 3:
            conv = nn.Conv3d
            convtranspose = nn.ConvTranspose3d
            self.reshape_shape = (
                self.input_shape[0]//self.patch_size, 
                self.input_shape[1]//self.patch_size,
                self.input_shape[2]//self.patch_size,
                self.embed_dim,
            )
            self.permutation = (0, 4, 1, 2, 3)
        else:
            conv = nn.Conv2d
            convtranspose = nn.ConvTranspose2d
            self.reshape_shape = (
                self.input_shape[0]//self.patch_size, 
                self.input_shape[1]//self.patch_size,
                self.embed_dim,
            )
            self.permutation = (0, 3, 1, 2)

        # ViT part
        self.patch_embed = PatchEmbed(img_size=input_shape[0], patch_size=patch_size, in_chans=input_shape[-1],
            ndim=self.ndim, embed_dim=embed_dim)
        num_patches = self.patch_embed.num_patches

        self.cls_token = nn.Parameter(torch.zeros(1, 1, embed_dim))
        self.pos_embed = nn.Parameter(torch.zeros(1, num_patches + 1, embed_dim), requires_grad=False)  # fixed sin-cos embedding

        self.blocks = nn.ModuleList([
            Block(embed_dim, num_heads, mlp_ratio, qkv_bias=True, norm_layer=norm_layer)
            for i in range(depth)])
        self.norm = norm_layer(embed_dim)

        # UNETR Part (bottom_up, from the bottle-neck, to the output)
        self.total_upscale_factor = int(math.log2(patch_size))
        # make a list of dropout values if needed
        if type( dropout ) is float: 
            dropout = [dropout,]*self.total_upscale_factor
        
        self.bottleneck = convtranspose(embed_dim, num_filters * (2**(self.total_upscale_factor-1)), kernel_size=2, stride=2, bias=False)

        self.mid_blue_block = nn.ModuleList()
        self.two_yellow_layers = nn.ModuleList()
        self.up_green_layers = nn.ModuleList()
        for layer in reversed(range(1, self.total_upscale_factor)):
            block = [] 
            in_size = embed_dim
            for _ in range(self.total_upscale_factor - layer):
                block.append(
                    convtranspose(in_size, num_filters * (2**layer), kernel_size=2, stride=2, bias=False)
                )
                block.append(
<<<<<<< HEAD
                    ConvBlock(conv, in_size=num_filters * (2**layer), out_size=num_filters * (2**layer), k_size=3, 
                        act=decoder_activation, norm=normalization, dropout=dropout[layer])
=======
                    ConvBlock(conv, in_size=num_filters * (2**layer), out_size=num_filters * (2**layer), k_size=k_size, 
                        act=decoder_activation, batch_norm=batchnorm_layer, dropout=dropout[layer])
>>>>>>> 4c409840
                )
                in_size = num_filters * (2**layer)
            self.mid_blue_block.append(nn.Sequential(*block))
            self.two_yellow_layers.append(
<<<<<<< HEAD
                DoubleConvBlock(conv, in_size*2, in_size, k_size=3, act=decoder_activation, norm=normalization,
=======
                DoubleConvBlock(conv, in_size*2, in_size, k_size=k_size, act=decoder_activation, batch_norm=batchnorm_layer,
>>>>>>> 4c409840
                    dropout=dropout[layer]))
            self.up_green_layers.append(
                convtranspose(in_size, num_filters * (2**(layer-1)), kernel_size=2, stride=2, bias=False))
        
        # Last two yellow block for the first skip connection 
        self.two_yellow_layers.append(
<<<<<<< HEAD
            DoubleConvBlock(conv, input_shape[-1], num_filters, k_size=3, act=decoder_activation, norm=normalization,
=======
            DoubleConvBlock(conv, input_shape[-1], num_filters, k_size=k_size, act=decoder_activation, batch_norm=batchnorm_layer,
>>>>>>> 4c409840
                dropout=dropout[0]))

        # Last convolutions 
        self.two_yellow_layers.append(
<<<<<<< HEAD
            DoubleConvBlock(conv, num_filters*2, num_filters, k_size=3, act=decoder_activation, norm=normalization,
=======
            DoubleConvBlock(conv, num_filters*2, num_filters, k_size=k_size, act=decoder_activation, batch_norm=batchnorm_layer,
>>>>>>> 4c409840
                dropout=dropout[0]))

        # Instance segmentation
        if output_channels is not None:
            if output_channels in ["C", "Dv2"]:
                self.last_block = conv(num_filters, 1, kernel_size=1, padding='same')
            elif output_channels in ["BC", "BP"]:
                self.last_block = conv(num_filters, 2, kernel_size=1, padding='same')
            elif output_channels in ["BDv2", "BD"]:
                self.last_block = conv(num_filters, 2, kernel_size=1, padding='same')
            elif output_channels in ["BCM", "BCD", "BCDv2"]:
                self.last_block = conv(num_filters, 3, kernel_size=1, padding='same')
            elif output_channels in ["A"]:
                self.last_block = conv(num_filters, self.ndim, kernel_size=1, padding='same')
        # Other
        else:
            self.last_block = conv(num_filters, self.n_classes, kernel_size=1, padding='same')

        # Multi-head: instances + classification
        self.last_class_head = None
        if self.multiclass:
            self.last_class_head = conv(num_filters, self.n_classes, kernel_size=1, padding='same')

        self.apply(self._init_weights)
        
    def proj_feat(self, x):
        x = x.view((x.size(0),) + self.reshape_shape)
        x = x.permute(self.permutation).contiguous()
        return x

    def forward(self, input)-> torch.Tensor | List[torch.Tensor]:
        # Vit part
        B = input.shape[0]  
        x = self.patch_embed(input)

        cls_tokens = self.cls_token.expand(B, -1, -1) 
        x = torch.cat((cls_tokens, x), dim=1)
        x = x + self.pos_embed

        skip_connection_index = [self.ViT_hidd_mult * layer for layer in range(1, self.total_upscale_factor)]
        skip_connections = []
        for i, blk in enumerate(self.blocks):
            x = blk(x)    
            if (i+1) in skip_connection_index:
                skip_connections.insert(0, x[:, 1:, :])

        # CNN Decoder 
        x = self.bottleneck(self.proj_feat(x[:, 1:, :]))

        for i, layers in enumerate(zip(self.mid_blue_block,self.two_yellow_layers,self.up_green_layers)):
            blue, yellow, green = layers
            z = self.proj_feat(skip_connections[i])
            z = blue(z)
            x = torch.cat([x, z], dim=1)
            x = yellow(x)
            x = green(x)
            
        # first skip connection (out of transformer)
        first_skip = self.two_yellow_layers[-2](input)
        x = torch.cat([first_skip, x], dim=1)
        
        # UNETR output 
        x = self.two_yellow_layers[-1](x)
        class_head_out = torch.empty(())    
        if self.multiclass and self.last_class_head is not None:
            class_head_out = self.last_class_head(x) 
        x = self.last_block(x)
        
        if self.multiclass:
            return [x, class_head_out]
        else:
            return x

    def _init_weights(self, m):
        if isinstance(m, nn.Conv2d) or isinstance(m, nn.Conv3d):
            nn.init.xavier_uniform_(m.weight)
            if m.bias is not None:
                nn.init.constant_(m.bias, 0)
        elif isinstance(m, nn.Linear):
            nn.init.xavier_uniform_(m.weight)
            if isinstance(m, nn.Linear) and m.bias is not None:
                nn.init.constant_(m.bias, 0)
        elif isinstance(m, nn.LayerNorm):
            nn.init.constant_(m.bias, 0)
            nn.init.constant_(m.weight, 1.0)
<|MERGE_RESOLUTION|>--- conflicted
+++ resolved
@@ -73,13 +73,8 @@
         UNETR model.
     """
     def __init__(self, input_shape, patch_size, embed_dim, depth, num_heads, mlp_ratio=4., num_filters = 16, 
-<<<<<<< HEAD
         norm_layer=nn.LayerNorm, n_classes = 1, decoder_activation = 'relu', ViT_hidd_mult = 3, normalization = 'bn', 
-        dropout = 0.0, output_channels="BC"):
-=======
-        norm_layer=nn.LayerNorm, n_classes = 1, decoder_activation = 'relu', ViT_hidd_mult = 3, batch_norm = True, 
         dropout = 0.0, k_size=3, output_channels="BC"):
->>>>>>> 4c409840
         super().__init__()
         
         self.input_shape = input_shape
@@ -143,42 +138,25 @@
                     convtranspose(in_size, num_filters * (2**layer), kernel_size=2, stride=2, bias=False)
                 )
                 block.append(
-<<<<<<< HEAD
-                    ConvBlock(conv, in_size=num_filters * (2**layer), out_size=num_filters * (2**layer), k_size=3, 
+                    ConvBlock(conv, in_size=num_filters * (2**layer), out_size=num_filters * (2**layer), k_size=k_size, 
                         act=decoder_activation, norm=normalization, dropout=dropout[layer])
-=======
-                    ConvBlock(conv, in_size=num_filters * (2**layer), out_size=num_filters * (2**layer), k_size=k_size, 
-                        act=decoder_activation, batch_norm=batchnorm_layer, dropout=dropout[layer])
->>>>>>> 4c409840
                 )
                 in_size = num_filters * (2**layer)
             self.mid_blue_block.append(nn.Sequential(*block))
             self.two_yellow_layers.append(
-<<<<<<< HEAD
-                DoubleConvBlock(conv, in_size*2, in_size, k_size=3, act=decoder_activation, norm=normalization,
-=======
-                DoubleConvBlock(conv, in_size*2, in_size, k_size=k_size, act=decoder_activation, batch_norm=batchnorm_layer,
->>>>>>> 4c409840
+                DoubleConvBlock(conv, in_size*2, in_size, k_size=k_size, act=decoder_activation, norm=normalization,
                     dropout=dropout[layer]))
             self.up_green_layers.append(
                 convtranspose(in_size, num_filters * (2**(layer-1)), kernel_size=2, stride=2, bias=False))
         
         # Last two yellow block for the first skip connection 
         self.two_yellow_layers.append(
-<<<<<<< HEAD
-            DoubleConvBlock(conv, input_shape[-1], num_filters, k_size=3, act=decoder_activation, norm=normalization,
-=======
-            DoubleConvBlock(conv, input_shape[-1], num_filters, k_size=k_size, act=decoder_activation, batch_norm=batchnorm_layer,
->>>>>>> 4c409840
+            DoubleConvBlock(conv, input_shape[-1], num_filters, k_size=k_size, act=decoder_activation, norm=normalization,
                 dropout=dropout[0]))
 
         # Last convolutions 
         self.two_yellow_layers.append(
-<<<<<<< HEAD
-            DoubleConvBlock(conv, num_filters*2, num_filters, k_size=3, act=decoder_activation, norm=normalization,
-=======
-            DoubleConvBlock(conv, num_filters*2, num_filters, k_size=k_size, act=decoder_activation, batch_norm=batchnorm_layer,
->>>>>>> 4c409840
+            DoubleConvBlock(conv, num_filters*2, num_filters, k_size=k_size, act=decoder_activation, norm=normalization,
                 dropout=dropout[0]))
 
         # Instance segmentation
